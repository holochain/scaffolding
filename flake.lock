--- conflicted
+++ resolved
@@ -17,25 +17,6 @@
     },
     "crane_2": {
       "locked": {
-<<<<<<< HEAD
-        "lastModified": 1718044745,
-        "narHash": "sha256-Oa667BTz/PdxZmhGSP+qfPcUbORlk7nP5OrCJyYqVQg=",
-        "owner": "orium",
-        "repo": "cargo-rdme",
-        "rev": "22d756971037ad4c7953db882c5b96a662364f15",
-        "type": "github"
-      },
-      "original": {
-        "owner": "orium",
-        "ref": "v1.4.4",
-        "repo": "cargo-rdme",
-        "type": "github"
-      }
-    },
-    "crane": {
-      "locked": {
-=======
->>>>>>> cbba9222
         "lastModified": 1725125250,
         "narHash": "sha256-CB20rDD5eHikF6mMTTJdwPP1qvyoiyyw1RDUzwIaIF8=",
         "owner": "ipetkov",
@@ -49,9 +30,6 @@
         "type": "github"
       }
     },
-<<<<<<< HEAD
-    "empty": {
-=======
     "flake-parts": {
       "inputs": {
         "nixpkgs-lib": "nixpkgs-lib"
@@ -71,7 +49,6 @@
       }
     },
     "hc-launch": {
->>>>>>> cbba9222
       "flake": false,
       "locked": {
         "lastModified": 1720810416,
@@ -105,64 +82,6 @@
         "type": "github"
       }
     },
-<<<<<<< HEAD
-    "flake-parts": {
-      "inputs": {
-        "nixpkgs-lib": "nixpkgs-lib"
-      },
-      "locked": {
-        "lastModified": 1725234343,
-        "narHash": "sha256-+ebgonl3NbiKD2UD0x4BszCZQ6sTfL4xioaM49o5B3Y=",
-        "owner": "hercules-ci",
-        "repo": "flake-parts",
-        "rev": "567b938d64d4b4112ee253b9274472dc3a346eb6",
-        "type": "github"
-      },
-      "original": {
-        "id": "flake-parts",
-        "type": "indirect"
-      }
-    },
-    "holochain": {
-      "inputs": {
-        "cargo-chef": "cargo-chef",
-        "cargo-rdme": "cargo-rdme",
-        "crane": "crane",
-        "empty": "empty",
-        "flake-compat": "flake-compat",
-        "flake-parts": "flake-parts",
-        "holochain": [
-          "holochain",
-          "empty"
-        ],
-        "lair": [
-          "holochain",
-          "empty"
-        ],
-        "launcher": [
-          "holochain",
-          "empty"
-        ],
-        "nix-filter": "nix-filter",
-        "nixpkgs": "nixpkgs",
-        "pre-commit-hooks-nix": "pre-commit-hooks-nix",
-        "repo-git": "repo-git",
-        "rust-overlay": "rust-overlay",
-        "scaffolding": [
-          "holochain",
-          "empty"
-        ],
-        "versions": [
-          "versions"
-        ]
-      },
-      "locked": {
-        "lastModified": 1725444987,
-        "narHash": "sha256-R/W6OXJBi8SarPvGHIui9PIV6fy2xeqTOm19BDRjqSo=",
-        "owner": "holochain",
-        "repo": "holochain",
-        "rev": "9e6f3bb7bb377ef24aef4938cebb4ceb2a3ad8a2",
-=======
     "holochain": {
       "flake": false,
       "locked": {
@@ -171,7 +90,6 @@
         "owner": "holochain",
         "repo": "holochain",
         "rev": "3bfd4b9aaa741c188cb06c257800fa0e0cf5f8e4",
->>>>>>> cbba9222
         "type": "github"
       },
       "original": {
@@ -193,30 +111,17 @@
         "rust-overlay": "rust-overlay"
       },
       "locked": {
-<<<<<<< HEAD
-        "lastModified": 1725412221,
-        "narHash": "sha256-ZCnQPbKLfcPzfuQHKLDKMEMrPJTcXDs+p1ENdNpQhgs=",
-        "owner": "holochain",
-        "repo": "holochain",
-        "rev": "3bfd4b9aaa741c188cb06c257800fa0e0cf5f8e4",
-=======
         "lastModified": 1725455839,
         "narHash": "sha256-KKXP92XRvajV5tdes8fL7nJ7bsxuuX8cBPvoYYtoFhM=",
         "owner": "holochain",
         "repo": "holonix",
         "rev": "732113eb73cb98f0c08c64d0aa641774dd7ae079",
->>>>>>> cbba9222
-        "type": "github"
-      },
-      "original": {
-        "owner": "holochain",
-<<<<<<< HEAD
-        "ref": "holochain-0.4.0-dev.22",
-        "repo": "holochain",
-=======
+        "type": "github"
+      },
+      "original": {
+        "owner": "holochain",
         "ref": "main",
         "repo": "holonix",
->>>>>>> cbba9222
         "type": "github"
       }
     },
@@ -239,19 +144,11 @@
     },
     "nixpkgs": {
       "locked": {
-<<<<<<< HEAD
-        "lastModified": 1725103162,
-        "narHash": "sha256-Ym04C5+qovuQDYL/rKWSR+WESseQBbNAe5DsXNx5trY=",
-        "owner": "NixOS",
-        "repo": "nixpkgs",
-        "rev": "12228ff1752d7b7624a54e9c1af4b222b3c1073b",
-=======
         "lastModified": 1717179513,
         "narHash": "sha256-vboIEwIQojofItm2xGCdZCzW96U85l9nDW3ifMuAIdM=",
         "owner": "nixos",
         "repo": "nixpkgs",
         "rev": "63dacb46bf939521bdc93981b4cbb7ecb58427a0",
->>>>>>> cbba9222
         "type": "github"
       },
       "original": {
@@ -271,37 +168,6 @@
       "original": {
         "type": "tarball",
         "url": "https://github.com/NixOS/nixpkgs/archive/356624c12086a18f2ea2825fed34523d60ccc4e3.tar.gz"
-<<<<<<< HEAD
-      }
-    },
-    "pre-commit-hooks-nix": {
-      "flake": false,
-      "locked": {
-        "lastModified": 1724857454,
-        "narHash": "sha256-Qyl9Q4QMTLZnnBb/8OuQ9LSkzWjBU1T5l5zIzTxkkhk=",
-        "owner": "cachix",
-        "repo": "pre-commit-hooks.nix",
-        "rev": "4509ca64f1084e73bc7a721b20c669a8d4c5ebe6",
-        "type": "github"
-      },
-      "original": {
-        "owner": "cachix",
-        "repo": "pre-commit-hooks.nix",
-        "type": "github"
-      }
-    },
-    "repo-git": {
-      "flake": false,
-      "locked": {
-        "narHash": "sha256-d6xi4mKdjkX2JFicDIv5niSzpyI0m/Hnm8GGAIU04kY=",
-        "type": "file",
-        "url": "file:/dev/null"
-      },
-      "original": {
-        "type": "file",
-        "url": "file:/dev/null"
-=======
->>>>>>> cbba9222
       }
     },
     "root": {
@@ -340,28 +206,7 @@
         "type": "github"
       }
     },
-<<<<<<< HEAD
-    "scaffolding": {
-      "flake": false,
-      "locked": {
-        "lastModified": 1725292664,
-        "narHash": "sha256-y1P6sqpY5c6IFu5jxfnZ3i9BEXNubhCKyMWFLfgvW2w=",
-        "owner": "holochain",
-        "repo": "scaffolding",
-        "rev": "5888d50f2185cbcb34ff15f9ddf6a11c6561aa96",
-        "type": "github"
-      },
-      "original": {
-        "owner": "holochain",
-        "ref": "holochain-weekly",
-        "repo": "scaffolding",
-        "type": "github"
-      }
-    },
-    "versions": {
-=======
     "rust-overlay_2": {
->>>>>>> cbba9222
       "inputs": {
         "nixpkgs": [
           "holonix",
@@ -369,20 +214,11 @@
         ]
       },
       "locked": {
-<<<<<<< HEAD
-        "dir": "versions/weekly",
-        "lastModified": 1725444987,
-        "narHash": "sha256-R/W6OXJBi8SarPvGHIui9PIV6fy2xeqTOm19BDRjqSo=",
-        "owner": "holochain",
-        "repo": "holochain",
-        "rev": "9e6f3bb7bb377ef24aef4938cebb4ceb2a3ad8a2",
-=======
-        "lastModified": 1725416653,
-        "narHash": "sha256-iNBv7ILlZI6ubhW0ExYy8YgiLKUerudxY7n8R5UQK2E=",
-        "owner": "oxalica",
-        "repo": "rust-overlay",
-        "rev": "e5d3f9c2f24d852cddc79716daf0f65ce8468b28",
->>>>>>> cbba9222
+        "lastModified": 1725503082,
+        "narHash": "sha256-sgIkegun2+PwJEDHlvmADhSbxgjVR+8pYSMuXmB3/do=",
+        "owner": "oxalica",
+        "repo": "rust-overlay",
+        "rev": "17d3930e54a50df2afe52a2d1d1f506edb262bbe",
         "type": "github"
       },
       "original": {
