{
  "nodes": {
    "cargo-chef": {
      "flake": false,
      "locked": {
        "lastModified": 1672901199,
        "narHash": "sha256-MHTuR4aQ1rQaBKx1vWDy2wbvcT0ZAzpkVB2zylSC+k0=",
        "owner": "LukeMathWalker",
        "repo": "cargo-chef",
        "rev": "5c9f11578a2e0783cce27666737d50f84510b8b5",
        "type": "github"
      },
      "original": {
        "owner": "LukeMathWalker",
        "ref": "main",
        "repo": "cargo-chef",
        "type": "github"
      }
    },
    "cargo-rdme": {
      "flake": false,
      "locked": {
        "lastModified": 1675118998,
        "narHash": "sha256-lrYWqu3h88fr8gG3Yo5GbFGYaq5/1Os7UtM+Af0Bg4k=",
        "owner": "orium",
        "repo": "cargo-rdme",
        "rev": "f9dbb6bccc078f4869f45ae270a2890ac9a75877",
        "type": "github"
      },
      "original": {
        "owner": "orium",
        "ref": "v1.1.0",
        "repo": "cargo-rdme",
        "type": "github"
      }
    },
    "crane": {
      "inputs": {
        "flake-compat": "flake-compat",
        "flake-utils": "flake-utils",
        "nixpkgs": [
          "holochain",
          "nixpkgs"
        ],
        "rust-overlay": "rust-overlay"
      },
      "locked": {
        "lastModified": 1675475924,
        "narHash": "sha256-KWdfV9a6+zG6Ij/7PZYLnomjBZZUu8gdRy+hfjGrrJQ=",
        "owner": "ipetkov",
        "repo": "crane",
        "rev": "1bde9c762ebf26de9f8ecf502357c92105bc4577",
        "type": "github"
      },
      "original": {
        "owner": "ipetkov",
        "repo": "crane",
        "type": "github"
      }
    },
    "crate2nix": {
      "flake": false,
      "locked": {
        "lastModified": 1693149153,
        "narHash": "sha256-HUszQcnIal1FFRAWraODDbxTp0HECwczRTD+Zf0v9o0=",
        "owner": "kolloch",
        "repo": "crate2nix",
        "rev": "8749f46953b46d44fd181b002399e4a20371f323",
        "type": "github"
      },
      "original": {
        "owner": "kolloch",
        "repo": "crate2nix",
        "type": "github"
      }
    },
    "empty": {
      "flake": false,
      "locked": {
        "lastModified": 1683792623,
        "narHash": "sha256-pQpattmS9VmO3ZIQUFn66az8GSmB4IvYhTTCFn6SUmo=",
        "owner": "steveej",
        "repo": "empty",
        "rev": "8e328e450e4cd32e072eba9e99fe92cf2a1ef5cf",
        "type": "github"
      },
      "original": {
        "owner": "steveej",
        "repo": "empty",
        "type": "github"
      }
    },
    "flake-compat": {
      "flake": false,
      "locked": {
        "lastModified": 1673956053,
        "narHash": "sha256-4gtG9iQuiKITOjNQQeQIpoIB6b16fm+504Ch3sNKLd8=",
        "owner": "edolstra",
        "repo": "flake-compat",
        "rev": "35bb57c0c8d8b62bbfd284272c928ceb64ddbde9",
        "type": "github"
      },
      "original": {
        "owner": "edolstra",
        "repo": "flake-compat",
        "type": "github"
      }
    },
    "flake-compat_2": {
      "flake": false,
      "locked": {
        "lastModified": 1673956053,
        "narHash": "sha256-4gtG9iQuiKITOjNQQeQIpoIB6b16fm+504Ch3sNKLd8=",
        "owner": "edolstra",
        "repo": "flake-compat",
        "rev": "35bb57c0c8d8b62bbfd284272c928ceb64ddbde9",
        "type": "github"
      },
      "original": {
        "owner": "edolstra",
        "repo": "flake-compat",
        "type": "github"
      }
    },
    "flake-parts": {
      "inputs": {
        "nixpkgs-lib": "nixpkgs-lib"
      },
      "locked": {
        "lastModified": 1675295133,
        "narHash": "sha256-dU8fuLL98WFXG0VnRgM00bqKX6CEPBLybhiIDIgO45o=",
        "owner": "hercules-ci",
        "repo": "flake-parts",
        "rev": "bf53492df08f3178ce85e0c9df8ed8d03c030c9f",
        "type": "github"
      },
      "original": {
        "id": "flake-parts",
        "type": "indirect"
      }
    },
    "flake-utils": {
      "locked": {
        "lastModified": 1667395993,
        "narHash": "sha256-nuEHfE/LcWyuSWnS8t12N1wc105Qtau+/OdUAjtQ0rA=",
        "owner": "numtide",
        "repo": "flake-utils",
        "rev": "5aed5285a952e0b949eb3ba02c12fa4fcfef535f",
        "type": "github"
      },
      "original": {
        "owner": "numtide",
        "repo": "flake-utils",
        "type": "github"
      }
    },
    "flake-utils_2": {
      "inputs": {
        "systems": "systems"
      },
      "locked": {
        "lastModified": 1681202837,
        "narHash": "sha256-H+Rh19JDwRtpVPAWp64F+rlEtxUWBAQW28eAi3SRSzg=",
        "owner": "numtide",
        "repo": "flake-utils",
        "rev": "cfacdce06f30d2b68473a46042957675eebb3401",
        "type": "github"
      },
      "original": {
        "owner": "numtide",
        "repo": "flake-utils",
        "type": "github"
      }
    },
    "holochain": {
      "inputs": {
        "cargo-chef": "cargo-chef",
        "cargo-rdme": "cargo-rdme",
        "crane": "crane",
        "crate2nix": "crate2nix",
        "empty": "empty",
        "flake-compat": "flake-compat_2",
        "flake-parts": "flake-parts",
        "holochain": [
          "holochain",
          "empty"
        ],
        "lair": [
          "holochain",
          "empty"
        ],
        "launcher": [
          "holochain",
          "empty"
        ],
        "nix-filter": "nix-filter",
        "nixpkgs": "nixpkgs",
        "pre-commit-hooks-nix": "pre-commit-hooks-nix",
        "repo-git": "repo-git",
        "rust-overlay": "rust-overlay_2",
        "scaffolding": [
          "holochain",
          "empty"
        ],
        "versions": [
          "versions"
        ]
      },
      "locked": {
<<<<<<< HEAD
        "lastModified": 1689402119,
        "narHash": "sha256-1WsUSfFlTv5J3ysZilepYLE74NM/qC30XhVRJBz4DrU=",
        "owner": "holochain",
        "repo": "holochain",
        "rev": "be613888ca56cb8ecde15a1dbc39f2f7d07fb8c8",
=======
        "lastModified": 1695059000,
        "narHash": "sha256-gHckGHrZbZa6r98H38C0GgQhv0zf0D161gG9U8KLg2o=",
        "owner": "holochain",
        "repo": "holochain",
        "rev": "e355481b4f7e541c68e3f62e1ba5e2d875561659",
>>>>>>> 6c722313
        "type": "github"
      },
      "original": {
        "owner": "holochain",
        "repo": "holochain",
        "type": "github"
      }
    },
    "holochain_2": {
      "flake": false,
      "locked": {
<<<<<<< HEAD
        "lastModified": 1686257124,
        "narHash": "sha256-SvXGHOr96ob/NfQCeVJ2J4LWc83qkZn+/pnE9qVNB+I=",
        "owner": "holochain",
        "repo": "holochain",
        "rev": "db5b8b27da3bf296958c3bf54ac3950dc60a39c8",
=======
        "lastModified": 1692965835,
        "narHash": "sha256-tylLGAliWQnnYjTdjTN8N7xxlcHgso085wkQ8NgmOpI=",
        "owner": "holochain",
        "repo": "holochain",
        "rev": "6d424d347d5296bc8e92ff5233f5a6ed22ed736f",
>>>>>>> 6c722313
        "type": "github"
      },
      "original": {
        "owner": "holochain",
<<<<<<< HEAD
        "ref": "holochain-0.1.5",
=======
        "ref": "holochain-0.1.6",
>>>>>>> 6c722313
        "repo": "holochain",
        "type": "github"
      }
    },
    "lair": {
      "flake": false,
      "locked": {
<<<<<<< HEAD
        "lastModified": 1682356264,
        "narHash": "sha256-5ZYJ1gyyL3hLR8hCjcN5yremg8cSV6w1iKCOrpJvCmc=",
        "owner": "holochain",
        "repo": "lair",
        "rev": "43be404da0fd9d57bf4429c44def405bd6490f61",
=======
        "lastModified": 1691746070,
        "narHash": "sha256-CHsTI4yIlkfnYWx2sNgzAoDBvKTLIChybzyJNbB1sMU=",
        "owner": "holochain",
        "repo": "lair",
        "rev": "6ab41b60744515f1760669db6fc5272298a5f324",
>>>>>>> 6c722313
        "type": "github"
      },
      "original": {
        "owner": "holochain",
<<<<<<< HEAD
        "ref": "lair_keystore-v0.2.4",
=======
        "ref": "lair_keystore-v0.3.0",
>>>>>>> 6c722313
        "repo": "lair",
        "type": "github"
      }
    },
    "launcher": {
      "flake": false,
      "locked": {
        "lastModified": 1677270906,
        "narHash": "sha256-/xT//6nqhjpKLMMv41JE0W3H5sE9jKMr8Dedr88D4N8=",
        "owner": "holochain",
        "repo": "launcher",
        "rev": "1ad188a43900c139e52df10a21e3722f41dfb967",
        "type": "github"
      },
      "original": {
        "owner": "holochain",
        "ref": "holochain-0.1",
        "repo": "launcher",
        "type": "github"
      }
    },
    "nix-filter": {
      "locked": {
        "lastModified": 1675361037,
        "narHash": "sha256-CTbDuDxFD3U3g/dWUB+r+B/snIe+qqP1R+1myuFGe2I=",
        "owner": "numtide",
        "repo": "nix-filter",
        "rev": "e1b2f96c2a31415f362268bc48c3fccf47dff6eb",
        "type": "github"
      },
      "original": {
        "owner": "numtide",
        "repo": "nix-filter",
        "type": "github"
      }
    },
    "nixpkgs": {
      "locked": {
<<<<<<< HEAD
        "lastModified": 1686869522,
        "narHash": "sha256-tbJ9B8WLCTnVP/LwESRlg0dII6Zyg2LmUU/mB9Lu98E=",
        "owner": "NixOS",
        "repo": "nixpkgs",
        "rev": "7c67f006ea0e7d0265f16d7df07cc076fdffd91f",
=======
        "lastModified": 1694767346,
        "narHash": "sha256-5uH27SiVFUwsTsqC5rs3kS7pBoNhtoy9QfTP9BmknGk=",
        "owner": "NixOS",
        "repo": "nixpkgs",
        "rev": "ace5093e36ab1e95cb9463863491bee90d5a4183",
>>>>>>> 6c722313
        "type": "github"
      },
      "original": {
        "id": "nixpkgs",
        "ref": "nixos-unstable",
        "type": "indirect"
      }
    },
    "nixpkgs-lib": {
      "locked": {
        "dir": "lib",
        "lastModified": 1675183161,
        "narHash": "sha256-Zq8sNgAxDckpn7tJo7V1afRSk2eoVbu3OjI1QklGLNg=",
        "owner": "NixOS",
        "repo": "nixpkgs",
        "rev": "e1e1b192c1a5aab2960bf0a0bd53a2e8124fa18e",
        "type": "github"
      },
      "original": {
        "dir": "lib",
        "owner": "NixOS",
        "ref": "nixos-unstable",
        "repo": "nixpkgs",
        "type": "github"
      }
    },
    "pre-commit-hooks-nix": {
      "flake": false,
      "locked": {
        "lastModified": 1676513100,
        "narHash": "sha256-MK39nQV86L2ag4TmcK5/+r1ULpzRLPbbfvWbPvIoYJE=",
        "owner": "cachix",
        "repo": "pre-commit-hooks.nix",
        "rev": "5f0cba88ac4d6dd8cad5c6f6f1540b3d6a21a798",
        "type": "github"
      },
      "original": {
        "owner": "cachix",
        "repo": "pre-commit-hooks.nix",
        "type": "github"
      }
    },
    "repo-git": {
      "flake": false,
      "locked": {
        "narHash": "sha256-d6xi4mKdjkX2JFicDIv5niSzpyI0m/Hnm8GGAIU04kY=",
        "type": "file",
        "url": "file:/dev/null"
      },
      "original": {
        "type": "file",
        "url": "file:/dev/null"
      }
    },
    "root": {
      "inputs": {
        "holochain": "holochain",
        "nixpkgs": [
          "holochain",
          "nixpkgs"
        ],
        "versions": "versions"
      }
    },
    "rust-overlay": {
      "inputs": {
        "flake-utils": [
          "holochain",
          "crane",
          "flake-utils"
        ],
        "nixpkgs": [
          "holochain",
          "crane",
          "nixpkgs"
        ]
      },
      "locked": {
        "lastModified": 1675391458,
        "narHash": "sha256-ukDKZw922BnK5ohL9LhwtaDAdCsJL7L6ScNEyF1lO9w=",
        "owner": "oxalica",
        "repo": "rust-overlay",
        "rev": "383a4acfd11d778d5c2efcf28376cbd845eeaedf",
        "type": "github"
      },
      "original": {
        "owner": "oxalica",
        "repo": "rust-overlay",
        "type": "github"
      }
    },
    "rust-overlay_2": {
      "inputs": {
        "flake-utils": "flake-utils_2",
        "nixpkgs": [
          "holochain",
          "nixpkgs"
        ]
      },
      "locked": {
<<<<<<< HEAD
        "lastModified": 1689388484,
        "narHash": "sha256-cR8W4LZTk1SFGhDUGG4RF7qPZP7d9qFmltk7nFi7WMo=",
        "owner": "oxalica",
        "repo": "rust-overlay",
        "rev": "15027511818ee595ca2ae6ec4b5f8f0e96c0fe47",
=======
        "lastModified": 1695003086,
        "narHash": "sha256-d1/ZKuBRpxifmUf7FaedCqhy0lyVbqj44Oc2s+P5bdA=",
        "owner": "oxalica",
        "repo": "rust-overlay",
        "rev": "b87a14abea512d956f0b89d0d8a1e9b41f3e20ff",
>>>>>>> 6c722313
        "type": "github"
      },
      "original": {
        "owner": "oxalica",
        "repo": "rust-overlay",
        "type": "github"
      }
    },
    "scaffolding": {
      "flake": false,
      "locked": {
<<<<<<< HEAD
        "lastModified": 1686617155,
        "narHash": "sha256-ZeWnh27JNb/abu/ii8e3u4DHns49MOFMNXGPGFPqS0k=",
        "owner": "holochain",
        "repo": "scaffolding",
        "rev": "861397c975542306be6d8529e5c6bdb21c7ba6a6",
=======
        "lastModified": 1694727585,
        "narHash": "sha256-ea/JlbLUTJ2yMIY0a+RcDZYh0bPTdEAQyWuLecM2HNw=",
        "owner": "holochain",
        "repo": "scaffolding",
        "rev": "4b63dd9cc47d96ea62ed74ed680e398176babddc",
>>>>>>> 6c722313
        "type": "github"
      },
      "original": {
        "owner": "holochain",
        "ref": "holochain-0.1",
        "repo": "scaffolding",
        "type": "github"
      }
    },
    "systems": {
      "locked": {
        "lastModified": 1681028828,
        "narHash": "sha256-Vy1rq5AaRuLzOxct8nz4T6wlgyUR7zLU309k9mBC768=",
        "owner": "nix-systems",
        "repo": "default",
        "rev": "da67096a3b9bf56a91d16901293e51ba5b49a27e",
        "type": "github"
      },
      "original": {
        "owner": "nix-systems",
        "repo": "default",
        "type": "github"
      }
    },
    "versions": {
      "inputs": {
        "holochain": "holochain_2",
        "lair": "lair",
        "launcher": "launcher",
        "scaffolding": "scaffolding"
      },
      "locked": {
        "dir": "versions/0_1",
<<<<<<< HEAD
        "lastModified": 1689402119,
        "narHash": "sha256-1WsUSfFlTv5J3ysZilepYLE74NM/qC30XhVRJBz4DrU=",
        "owner": "holochain",
        "repo": "holochain",
        "rev": "be613888ca56cb8ecde15a1dbc39f2f7d07fb8c8",
=======
        "lastModified": 1695059000,
        "narHash": "sha256-gHckGHrZbZa6r98H38C0GgQhv0zf0D161gG9U8KLg2o=",
        "owner": "holochain",
        "repo": "holochain",
        "rev": "e355481b4f7e541c68e3f62e1ba5e2d875561659",
>>>>>>> 6c722313
        "type": "github"
      },
      "original": {
        "dir": "versions/0_1",
        "owner": "holochain",
        "repo": "holochain",
        "type": "github"
      }
    }
  },
  "root": "root",
  "version": 7
}<|MERGE_RESOLUTION|>--- conflicted
+++ resolved
@@ -207,19 +207,11 @@
         ]
       },
       "locked": {
-<<<<<<< HEAD
-        "lastModified": 1689402119,
-        "narHash": "sha256-1WsUSfFlTv5J3ysZilepYLE74NM/qC30XhVRJBz4DrU=",
-        "owner": "holochain",
-        "repo": "holochain",
-        "rev": "be613888ca56cb8ecde15a1dbc39f2f7d07fb8c8",
-=======
-        "lastModified": 1695059000,
-        "narHash": "sha256-gHckGHrZbZa6r98H38C0GgQhv0zf0D161gG9U8KLg2o=",
-        "owner": "holochain",
-        "repo": "holochain",
-        "rev": "e355481b4f7e541c68e3f62e1ba5e2d875561659",
->>>>>>> 6c722313
+        "lastModified": 1696610843,
+        "narHash": "sha256-frArrwagWOwuFo98vnvzRdjxh6jm7vSh9V9YmTwwzHs=",
+        "owner": "holochain",
+        "repo": "holochain",
+        "rev": "0c572b83bf02edc94b740e366666345f25b4d28c",
         "type": "github"
       },
       "original": {
@@ -231,28 +223,16 @@
     "holochain_2": {
       "flake": false,
       "locked": {
-<<<<<<< HEAD
-        "lastModified": 1686257124,
-        "narHash": "sha256-SvXGHOr96ob/NfQCeVJ2J4LWc83qkZn+/pnE9qVNB+I=",
-        "owner": "holochain",
-        "repo": "holochain",
-        "rev": "db5b8b27da3bf296958c3bf54ac3950dc60a39c8",
-=======
         "lastModified": 1692965835,
         "narHash": "sha256-tylLGAliWQnnYjTdjTN8N7xxlcHgso085wkQ8NgmOpI=",
         "owner": "holochain",
         "repo": "holochain",
         "rev": "6d424d347d5296bc8e92ff5233f5a6ed22ed736f",
->>>>>>> 6c722313
-        "type": "github"
-      },
-      "original": {
-        "owner": "holochain",
-<<<<<<< HEAD
-        "ref": "holochain-0.1.5",
-=======
+        "type": "github"
+      },
+      "original": {
+        "owner": "holochain",
         "ref": "holochain-0.1.6",
->>>>>>> 6c722313
         "repo": "holochain",
         "type": "github"
       }
@@ -260,28 +240,16 @@
     "lair": {
       "flake": false,
       "locked": {
-<<<<<<< HEAD
-        "lastModified": 1682356264,
-        "narHash": "sha256-5ZYJ1gyyL3hLR8hCjcN5yremg8cSV6w1iKCOrpJvCmc=",
-        "owner": "holochain",
-        "repo": "lair",
-        "rev": "43be404da0fd9d57bf4429c44def405bd6490f61",
-=======
         "lastModified": 1691746070,
         "narHash": "sha256-CHsTI4yIlkfnYWx2sNgzAoDBvKTLIChybzyJNbB1sMU=",
         "owner": "holochain",
         "repo": "lair",
         "rev": "6ab41b60744515f1760669db6fc5272298a5f324",
->>>>>>> 6c722313
-        "type": "github"
-      },
-      "original": {
-        "owner": "holochain",
-<<<<<<< HEAD
-        "ref": "lair_keystore-v0.2.4",
-=======
+        "type": "github"
+      },
+      "original": {
+        "owner": "holochain",
         "ref": "lair_keystore-v0.3.0",
->>>>>>> 6c722313
         "repo": "lair",
         "type": "github"
       }
@@ -320,19 +288,11 @@
     },
     "nixpkgs": {
       "locked": {
-<<<<<<< HEAD
-        "lastModified": 1686869522,
-        "narHash": "sha256-tbJ9B8WLCTnVP/LwESRlg0dII6Zyg2LmUU/mB9Lu98E=",
+        "lastModified": 1696193975,
+        "narHash": "sha256-mnQjUcYgp9Guu3RNVAB2Srr1TqKcPpRXmJf4LJk6KRY=",
         "owner": "NixOS",
         "repo": "nixpkgs",
-        "rev": "7c67f006ea0e7d0265f16d7df07cc076fdffd91f",
-=======
-        "lastModified": 1694767346,
-        "narHash": "sha256-5uH27SiVFUwsTsqC5rs3kS7pBoNhtoy9QfTP9BmknGk=",
-        "owner": "NixOS",
-        "repo": "nixpkgs",
-        "rev": "ace5093e36ab1e95cb9463863491bee90d5a4183",
->>>>>>> 6c722313
+        "rev": "fdd898f8f79e8d2f99ed2ab6b3751811ef683242",
         "type": "github"
       },
       "original": {
@@ -433,43 +393,27 @@
         ]
       },
       "locked": {
-<<<<<<< HEAD
-        "lastModified": 1689388484,
-        "narHash": "sha256-cR8W4LZTk1SFGhDUGG4RF7qPZP7d9qFmltk7nFi7WMo=",
+        "lastModified": 1696472018,
+        "narHash": "sha256-4UFYm7eFyglHjcOpzab9yEIJ79UZJOYAWsi1JQUVfic=",
         "owner": "oxalica",
         "repo": "rust-overlay",
-        "rev": "15027511818ee595ca2ae6ec4b5f8f0e96c0fe47",
-=======
-        "lastModified": 1695003086,
-        "narHash": "sha256-d1/ZKuBRpxifmUf7FaedCqhy0lyVbqj44Oc2s+P5bdA=",
+        "rev": "2f7e480f0536114b183fd0371b72678595f855c5",
+        "type": "github"
+      },
+      "original": {
         "owner": "oxalica",
         "repo": "rust-overlay",
-        "rev": "b87a14abea512d956f0b89d0d8a1e9b41f3e20ff",
->>>>>>> 6c722313
-        "type": "github"
-      },
-      "original": {
-        "owner": "oxalica",
-        "repo": "rust-overlay",
         "type": "github"
       }
     },
     "scaffolding": {
       "flake": false,
       "locked": {
-<<<<<<< HEAD
-        "lastModified": 1686617155,
-        "narHash": "sha256-ZeWnh27JNb/abu/ii8e3u4DHns49MOFMNXGPGFPqS0k=",
+        "lastModified": 1695419457,
+        "narHash": "sha256-QhRm86kTX84GLP2qR+ICBgjkb2aOupV7/L+0g5imlfE=",
         "owner": "holochain",
         "repo": "scaffolding",
-        "rev": "861397c975542306be6d8529e5c6bdb21c7ba6a6",
-=======
-        "lastModified": 1694727585,
-        "narHash": "sha256-ea/JlbLUTJ2yMIY0a+RcDZYh0bPTdEAQyWuLecM2HNw=",
-        "owner": "holochain",
-        "repo": "scaffolding",
-        "rev": "4b63dd9cc47d96ea62ed74ed680e398176babddc",
->>>>>>> 6c722313
+        "rev": "d873219e9061a3a045b872aa95a5db42e545e620",
         "type": "github"
       },
       "original": {
@@ -503,19 +447,11 @@
       },
       "locked": {
         "dir": "versions/0_1",
-<<<<<<< HEAD
-        "lastModified": 1689402119,
-        "narHash": "sha256-1WsUSfFlTv5J3ysZilepYLE74NM/qC30XhVRJBz4DrU=",
-        "owner": "holochain",
-        "repo": "holochain",
-        "rev": "be613888ca56cb8ecde15a1dbc39f2f7d07fb8c8",
-=======
-        "lastModified": 1695059000,
-        "narHash": "sha256-gHckGHrZbZa6r98H38C0GgQhv0zf0D161gG9U8KLg2o=",
-        "owner": "holochain",
-        "repo": "holochain",
-        "rev": "e355481b4f7e541c68e3f62e1ba5e2d875561659",
->>>>>>> 6c722313
+        "lastModified": 1696610843,
+        "narHash": "sha256-frArrwagWOwuFo98vnvzRdjxh6jm7vSh9V9YmTwwzHs=",
+        "owner": "holochain",
+        "repo": "holochain",
+        "rev": "0c572b83bf02edc94b740e366666345f25b4d28c",
         "type": "github"
       },
       "original": {
