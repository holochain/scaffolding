--- conflicted
+++ resolved
@@ -196,10 +196,7 @@
         "nix-filter": "nix-filter",
         "nixpkgs": "nixpkgs",
         "pre-commit-hooks-nix": "pre-commit-hooks-nix",
-<<<<<<< HEAD
         "repo-git": "repo-git",
-=======
->>>>>>> 21130bba
         "rust-overlay": "rust-overlay_2",
         "scaffolding": [
           "holochain",
@@ -210,19 +207,11 @@
         ]
       },
       "locked": {
-<<<<<<< HEAD
-        "lastModified": 1695063947,
-        "narHash": "sha256-zjMJ0vEV37BupAkTfhT4E+/fjhYI9mt/XdnlUwrUd4U=",
-        "owner": "holochain",
-        "repo": "holochain",
-        "rev": "2e98f34947005482472cb64f8d6c9a59d0cc941c",
-=======
-        "lastModified": 1678710664,
-        "narHash": "sha256-TSfZNIrGk3fA79NzyJuN5aHcOtreNForzHXPFU5QbAg=",
-        "owner": "holochain",
-        "repo": "holochain",
-        "rev": "e2a1a5cb5e8cf48785736339c064ea9290611877",
->>>>>>> 21130bba
+        "lastModified": 1695190832,
+        "narHash": "sha256-zLKW0gt0XBHlUWf/OHnNZrBb1ufYZVVJ9VKAtx0UP+E=",
+        "owner": "holochain",
+        "repo": "holochain",
+        "rev": "281bad89f2f712e7397d038047f02ed8174aa06a",
         "type": "github"
       },
       "original": {
@@ -268,19 +257,11 @@
     "launcher": {
       "flake": false,
       "locked": {
-<<<<<<< HEAD
         "lastModified": 1684183666,
         "narHash": "sha256-rOE/W/BBYyZKOyypKb8X9Vpc4ty1TNRoI/fV5+01JPw=",
         "owner": "holochain",
         "repo": "launcher",
         "rev": "75ecdd0aa191ed830cc209a984a6030e656042ff",
-=======
-        "lastModified": 1677270906,
-        "narHash": "sha256-/xT//6nqhjpKLMMv41JE0W3H5sE9jKMr8Dedr88D4N8=",
-        "owner": "holochain",
-        "repo": "launcher",
-        "rev": "1ad188a43900c139e52df10a21e3722f41dfb967",
->>>>>>> 21130bba
         "type": "github"
       },
       "original": {
@@ -307,19 +288,11 @@
     },
     "nixpkgs": {
       "locked": {
-<<<<<<< HEAD
-        "lastModified": 1694767346,
-        "narHash": "sha256-5uH27SiVFUwsTsqC5rs3kS7pBoNhtoy9QfTP9BmknGk=",
+        "lastModified": 1694959747,
+        "narHash": "sha256-CXQ2MuledDVlVM5dLC4pB41cFlBWxRw4tCBsFrq3cRk=",
         "owner": "NixOS",
         "repo": "nixpkgs",
-        "rev": "ace5093e36ab1e95cb9463863491bee90d5a4183",
-=======
-        "lastModified": 1678654296,
-        "narHash": "sha256-aVfw3ThpY7vkUeF1rFy10NAkpKDS2imj3IakrzT0Occ=",
-        "owner": "NixOS",
-        "repo": "nixpkgs",
-        "rev": "5a1dc8acd977ff3dccd1328b7c4a6995429a656b",
->>>>>>> 21130bba
+        "rev": "970a59bd19eff3752ce552935687100c46e820a5",
         "type": "github"
       },
       "original": {
@@ -362,7 +335,6 @@
         "type": "github"
       }
     },
-<<<<<<< HEAD
     "repo-git": {
       "flake": false,
       "locked": {
@@ -375,8 +347,6 @@
         "url": "file:/dev/null"
       }
     },
-=======
->>>>>>> 21130bba
     "root": {
       "inputs": {
         "holochain": "holochain",
@@ -423,43 +393,27 @@
         ]
       },
       "locked": {
-<<<<<<< HEAD
-        "lastModified": 1695003086,
-        "narHash": "sha256-d1/ZKuBRpxifmUf7FaedCqhy0lyVbqj44Oc2s+P5bdA=",
+        "lastModified": 1695175880,
+        "narHash": "sha256-TBR5/K3jkrd+U5mjxvRvUhlcT1Hw9jFywz1TjAGZRm4=",
         "owner": "oxalica",
         "repo": "rust-overlay",
-        "rev": "b87a14abea512d956f0b89d0d8a1e9b41f3e20ff",
-=======
-        "lastModified": 1678674283,
-        "narHash": "sha256-MnFqHP7AwvjK3VLRmDnzbJWSL8lbDrmYESjQDaRmAVo=",
+        "rev": "e054ca37ee416efe9d8fc72d249ec332ef74b6d4",
+        "type": "github"
+      },
+      "original": {
         "owner": "oxalica",
         "repo": "rust-overlay",
-        "rev": "f25d4bc2f6a0a3f9a2f15d3b9e3edb0ee5099a3d",
->>>>>>> 21130bba
-        "type": "github"
-      },
-      "original": {
-        "owner": "oxalica",
-        "repo": "rust-overlay",
         "type": "github"
       }
     },
     "scaffolding": {
       "flake": false,
       "locked": {
-<<<<<<< HEAD
-        "lastModified": 1692147670,
-        "narHash": "sha256-jFt4LTUaUZTiOg2DLlbUqyeV2edfUxiJSljRjVJlObE=",
+        "lastModified": 1695069964,
+        "narHash": "sha256-QtX2sZgBZ6pxtPrJp9RslJD0LU1KILp+Y0OVldapImA=",
         "owner": "holochain",
         "repo": "scaffolding",
-        "rev": "8a63d356a0856643769adc567e078796c6509511",
-=======
-        "lastModified": 1677514461,
-        "narHash": "sha256-xflYnH6whXRqXFAqY2MHVXTWWcesn9OzZuyNhdXjsgo=",
-        "owner": "holochain",
-        "repo": "scaffolding",
-        "rev": "c245d306110f3a5408f1dbe15d6a3725884ef3f4",
->>>>>>> 21130bba
+        "rev": "f0b878cdc75bb7b2748cb5f1564d4a4632504ca8",
         "type": "github"
       },
       "original": {
@@ -492,21 +446,12 @@
         "scaffolding": "scaffolding"
       },
       "locked": {
-<<<<<<< HEAD
         "dir": "versions/0_2",
-        "lastModified": 1695063947,
-        "narHash": "sha256-zjMJ0vEV37BupAkTfhT4E+/fjhYI9mt/XdnlUwrUd4U=",
-        "owner": "holochain",
-        "repo": "holochain",
-        "rev": "2e98f34947005482472cb64f8d6c9a59d0cc941c",
-=======
-        "dir": "versions/0_1",
-        "lastModified": 1680071461,
-        "narHash": "sha256-HDi5jLkxQnylvQ7DthYzHacT6t6Sr8CDjLLysmnddiE=",
-        "owner": "holochain",
-        "repo": "holochain",
-        "rev": "1492ac19715f451214716e671e8d0c80c6b1eee3",
->>>>>>> 21130bba
+        "lastModified": 1695190832,
+        "narHash": "sha256-zLKW0gt0XBHlUWf/OHnNZrBb1ufYZVVJ9VKAtx0UP+E=",
+        "owner": "holochain",
+        "repo": "holochain",
+        "rev": "281bad89f2f712e7397d038047f02ed8174aa06a",
         "type": "github"
       },
       "original": {
