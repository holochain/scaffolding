{
  "nodes": {
    "cargo-chef": {
      "flake": false,
      "locked": {
        "lastModified": 1695999026,
        "narHash": "sha256-UtLoZd7YBRSF9uXStfC3geEFqSqZXFh1rLHaP8hre0Y=",
        "owner": "LukeMathWalker",
        "repo": "cargo-chef",
        "rev": "6e96ae5cd023b718ae40d608981e50a6e7d7facf",
        "type": "github"
      },
      "original": {
        "owner": "LukeMathWalker",
        "ref": "main",
        "repo": "cargo-chef",
        "type": "github"
      }
    },
    "cargo-rdme": {
      "flake": false,
      "locked": {
        "lastModified": 1675118998,
        "narHash": "sha256-lrYWqu3h88fr8gG3Yo5GbFGYaq5/1Os7UtM+Af0Bg4k=",
        "owner": "orium",
        "repo": "cargo-rdme",
        "rev": "f9dbb6bccc078f4869f45ae270a2890ac9a75877",
        "type": "github"
      },
      "original": {
        "owner": "orium",
        "ref": "v1.1.0",
        "repo": "cargo-rdme",
        "type": "github"
      }
    },
    "crane": {
      "inputs": {
        "nixpkgs": [
          "holochain",
          "nixpkgs"
        ]
      },
      "locked": {
        "lastModified": 1707363936,
        "narHash": "sha256-QbqyvGFYt84QNOQLOOTWplZZkzkyDhYrAl/N/9H0vFM=",
        "owner": "ipetkov",
        "repo": "crane",
        "rev": "9107434eda6991e9388ad87b815dafa337446d16",
        "type": "github"
      },
      "original": {
        "owner": "ipetkov",
        "repo": "crane",
        "type": "github"
      }
    },
    "crate2nix": {
      "flake": false,
      "locked": {
        "lastModified": 1706909251,
        "narHash": "sha256-T7G9Uhh77P0kKri/u+Mwa/4YnXwdPsJSwYCiJCCW+fs=",
        "owner": "kolloch",
        "repo": "crate2nix",
        "rev": "15656bb6cb15f55ee3344bf4362e6489feb93db6",
        "type": "github"
      },
      "original": {
        "owner": "kolloch",
        "repo": "crate2nix",
        "type": "github"
      }
    },
    "empty": {
      "flake": false,
      "locked": {
        "lastModified": 1683792623,
        "narHash": "sha256-pQpattmS9VmO3ZIQUFn66az8GSmB4IvYhTTCFn6SUmo=",
        "owner": "steveej",
        "repo": "empty",
        "rev": "8e328e450e4cd32e072eba9e99fe92cf2a1ef5cf",
        "type": "github"
      },
      "original": {
        "owner": "steveej",
        "repo": "empty",
        "type": "github"
      }
    },
    "flake-compat": {
      "flake": false,
      "locked": {
        "lastModified": 1696426674,
        "narHash": "sha256-kvjfFW7WAETZlt09AgDn1MrtKzP7t90Vf7vypd3OL1U=",
        "owner": "edolstra",
        "repo": "flake-compat",
        "rev": "0f9255e01c2351cc7d116c072cb317785dd33b33",
        "type": "github"
      },
      "original": {
        "owner": "edolstra",
        "repo": "flake-compat",
        "type": "github"
      }
    },
    "flake-parts": {
      "inputs": {
        "nixpkgs-lib": "nixpkgs-lib"
      },
      "locked": {
        "lastModified": 1706830856,
        "narHash": "sha256-a0NYyp+h9hlb7ddVz4LUn1vT/PLwqfrWYcHMvFB1xYg=",
        "owner": "hercules-ci",
        "repo": "flake-parts",
        "rev": "b253292d9c0a5ead9bc98c4e9a26c6312e27d69f",
        "type": "github"
      },
      "original": {
        "id": "flake-parts",
        "type": "indirect"
      }
    },
    "flake-utils": {
      "inputs": {
        "systems": "systems"
      },
      "locked": {
        "lastModified": 1705309234,
        "narHash": "sha256-uNRRNRKmJyCRC/8y1RqBkqWBLM034y4qN7EprSdmgyA=",
        "owner": "numtide",
        "repo": "flake-utils",
        "rev": "1ef2e671c3b0c19053962c07dbda38332dcebf26",
        "type": "github"
      },
      "original": {
        "owner": "numtide",
        "repo": "flake-utils",
        "type": "github"
      }
    },
    "holochain": {
      "inputs": {
        "cargo-chef": "cargo-chef",
        "cargo-rdme": "cargo-rdme",
        "crane": "crane",
        "crate2nix": "crate2nix",
        "empty": "empty",
        "flake-compat": "flake-compat",
        "flake-parts": "flake-parts",
        "holochain": [
          "holochain",
          "empty"
        ],
        "lair": [
          "holochain",
          "empty"
        ],
        "launcher": [
          "holochain",
          "empty"
        ],
        "nix-filter": "nix-filter",
        "nixpkgs": "nixpkgs",
        "pre-commit-hooks-nix": "pre-commit-hooks-nix",
        "repo-git": "repo-git",
        "rust-overlay": "rust-overlay",
        "scaffolding": [
          "holochain",
          "empty"
        ],
        "versions": [
          "versions"
        ]
      },
      "locked": {
<<<<<<< HEAD
        "lastModified": 1709131474,
        "narHash": "sha256-8YNqCe9+c4KW74lNhBLZebEXq4+bvkhHAdKwq6HVQrc=",
        "owner": "holochain",
        "repo": "holochain",
        "rev": "cee25ff75590b73366cba588e54912e40f86bdb5",
=======
        "lastModified": 1709216689,
        "narHash": "sha256-l7MXlWkjTHCj078ixGMCHP8UJ42wTxgDoFwHtCGxu8o=",
        "owner": "holochain",
        "repo": "holochain",
        "rev": "7019aa187a0c0fd6dae44394b0ddad4a52e8062c",
>>>>>>> 0a80551e
        "type": "github"
      },
      "original": {
        "owner": "holochain",
        "repo": "holochain",
        "type": "github"
      }
    },
    "holochain_2": {
      "flake": false,
      "locked": {
        "lastModified": 1709081329,
        "narHash": "sha256-QP7WKySgEFbgNaSc7BNBBOWCVKuycXSp4HAfD4GTug8=",
        "owner": "holochain",
        "repo": "holochain",
        "rev": "547c63a442e61be805887b644c78cf6f970d631b",
        "type": "github"
      },
      "original": {
        "owner": "holochain",
        "ref": "holochain-0.3.0-beta-dev.38",
        "repo": "holochain",
        "type": "github"
      }
    },
    "lair": {
      "flake": false,
      "locked": {
        "lastModified": 1706569525,
        "narHash": "sha256-e8zYqElBSQgELs1zFYEco2P6qf63NcI2Ftqt1gb2OIs=",
        "owner": "holochain",
        "repo": "lair",
        "rev": "8f01e989372b2d60714ba4774c0a1e2e2c961cf7",
        "type": "github"
      },
      "original": {
        "owner": "holochain",
        "ref": "lair_keystore-v0.4.3",
        "repo": "lair",
        "type": "github"
      }
    },
    "launcher": {
      "flake": false,
      "locked": {
        "lastModified": 1706294585,
        "narHash": "sha256-92Qc6hBMFfHo3w1m1+EpNAAV+7whpkgRHiGqNiXaMCg=",
        "owner": "holochain",
        "repo": "launcher",
        "rev": "51a45a7141abc98a861b34b288b384f50f359485",
        "type": "github"
      },
      "original": {
        "owner": "holochain",
        "ref": "holochain-weekly",
        "repo": "launcher",
        "type": "github"
      }
    },
    "nix-filter": {
      "locked": {
        "lastModified": 1705332318,
        "narHash": "sha256-kcw1yFeJe9N4PjQji9ZeX47jg0p9A0DuU4djKvg1a7I=",
        "owner": "numtide",
        "repo": "nix-filter",
        "rev": "3449dc925982ad46246cfc36469baf66e1b64f17",
        "type": "github"
      },
      "original": {
        "owner": "numtide",
        "repo": "nix-filter",
        "type": "github"
      }
    },
    "nixpkgs": {
      "locked": {
<<<<<<< HEAD
        "lastModified": 1708984720,
        "narHash": "sha256-gJctErLbXx4QZBBbGp78PxtOOzsDaQ+yw1ylNQBuSUY=",
        "owner": "NixOS",
        "repo": "nixpkgs",
        "rev": "13aff9b34cc32e59d35c62ac9356e4a41198a538",
=======
        "lastModified": 1709150264,
        "narHash": "sha256-HofykKuisObPUfj0E9CJVfaMhawXkYx3G8UIFR/XQ38=",
        "owner": "NixOS",
        "repo": "nixpkgs",
        "rev": "9099616b93301d5cf84274b184a3a5ec69e94e08",
>>>>>>> 0a80551e
        "type": "github"
      },
      "original": {
        "id": "nixpkgs",
        "ref": "nixos-unstable",
        "type": "indirect"
      }
    },
    "nixpkgs-lib": {
      "locked": {
        "dir": "lib",
        "lastModified": 1706550542,
        "narHash": "sha256-UcsnCG6wx++23yeER4Hg18CXWbgNpqNXcHIo5/1Y+hc=",
        "owner": "NixOS",
        "repo": "nixpkgs",
        "rev": "97b17f32362e475016f942bbdfda4a4a72a8a652",
        "type": "github"
      },
      "original": {
        "dir": "lib",
        "owner": "NixOS",
        "ref": "nixos-unstable",
        "repo": "nixpkgs",
        "type": "github"
      }
    },
    "pre-commit-hooks-nix": {
      "flake": false,
      "locked": {
        "lastModified": 1707297608,
        "narHash": "sha256-ADjo/5VySGlvtCW3qR+vdFF4xM9kJFlRDqcC9ZGI8EA=",
        "owner": "cachix",
        "repo": "pre-commit-hooks.nix",
        "rev": "0db2e67ee49910adfa13010e7f012149660af7f0",
        "type": "github"
      },
      "original": {
        "owner": "cachix",
        "repo": "pre-commit-hooks.nix",
        "type": "github"
      }
    },
    "repo-git": {
      "flake": false,
      "locked": {
        "narHash": "sha256-d6xi4mKdjkX2JFicDIv5niSzpyI0m/Hnm8GGAIU04kY=",
        "type": "file",
        "url": "file:/dev/null"
      },
      "original": {
        "type": "file",
        "url": "file:/dev/null"
      }
    },
    "root": {
      "inputs": {
        "holochain": "holochain",
        "nixpkgs": [
          "holochain",
          "nixpkgs"
        ],
        "versions": "versions"
      }
    },
    "rust-overlay": {
      "inputs": {
        "flake-utils": "flake-utils",
        "nixpkgs": [
          "holochain",
          "nixpkgs"
        ]
      },
      "locked": {
<<<<<<< HEAD
        "lastModified": 1709086241,
        "narHash": "sha256-3QHK5zu/5XOa+ghBeKzvt+/BLdEPjw/xDNLcpDfbkmg=",
        "owner": "oxalica",
        "repo": "rust-overlay",
        "rev": "5d56056fb905ff550ee61b6ebb6674d494f57a9e",
=======
        "lastModified": 1709172595,
        "narHash": "sha256-0oYeE5VkhnPA7YBl+0Utq2cYoHcfsEhSGwraCa27Vs8=",
        "owner": "oxalica",
        "repo": "rust-overlay",
        "rev": "72fa0217f76020ad3aeb2dd9dd72490905b23b6f",
>>>>>>> 0a80551e
        "type": "github"
      },
      "original": {
        "owner": "oxalica",
        "repo": "rust-overlay",
        "type": "github"
      }
    },
    "scaffolding": {
      "flake": false,
      "locked": {
<<<<<<< HEAD
        "lastModified": 0,
        "narHash": "sha256-54DjOqP55bP1jTFHmlXCr+vee63wa1rloyk1uQN4pLQ=",
        "path": ".",
        "type": "path"
=======
        "lastModified": 1708377063,
        "narHash": "sha256-5+iEjwMO/sTe1h9JVrfn77GjliIRVJQFS2yvI3KTsL8=",
        "owner": "holochain",
        "repo": "scaffolding",
        "rev": "c41f01d2ff19fe58b6632860d85f88a96e16fd65",
        "type": "github"
>>>>>>> 0a80551e
      },
      "original": {
        "owner": "holochain",
        "ref": "holochain-weekly",
        "repo": "scaffolding",
        "type": "github"
      }
    },
    "systems": {
      "locked": {
        "lastModified": 1681028828,
        "narHash": "sha256-Vy1rq5AaRuLzOxct8nz4T6wlgyUR7zLU309k9mBC768=",
        "owner": "nix-systems",
        "repo": "default",
        "rev": "da67096a3b9bf56a91d16901293e51ba5b49a27e",
        "type": "github"
      },
      "original": {
        "owner": "nix-systems",
        "repo": "default",
        "type": "github"
      }
    },
    "versions": {
      "inputs": {
        "holochain": "holochain_2",
        "lair": "lair",
        "launcher": "launcher",
        "scaffolding": "scaffolding"
      },
      "locked": {
        "dir": "versions/weekly",
<<<<<<< HEAD
        "lastModified": 1709131474,
        "narHash": "sha256-8YNqCe9+c4KW74lNhBLZebEXq4+bvkhHAdKwq6HVQrc=",
        "owner": "holochain",
        "repo": "holochain",
        "rev": "cee25ff75590b73366cba588e54912e40f86bdb5",
=======
        "lastModified": 1709216689,
        "narHash": "sha256-l7MXlWkjTHCj078ixGMCHP8UJ42wTxgDoFwHtCGxu8o=",
        "owner": "holochain",
        "repo": "holochain",
        "rev": "7019aa187a0c0fd6dae44394b0ddad4a52e8062c",
>>>>>>> 0a80551e
        "type": "github"
      },
      "original": {
        "dir": "versions/weekly",
        "owner": "holochain",
        "repo": "holochain",
        "type": "github"
      }
    }
  },
  "root": "root",
  "version": 7
}<|MERGE_RESOLUTION|>--- conflicted
+++ resolved
@@ -173,19 +173,11 @@
         ]
       },
       "locked": {
-<<<<<<< HEAD
-        "lastModified": 1709131474,
-        "narHash": "sha256-8YNqCe9+c4KW74lNhBLZebEXq4+bvkhHAdKwq6HVQrc=",
-        "owner": "holochain",
-        "repo": "holochain",
-        "rev": "cee25ff75590b73366cba588e54912e40f86bdb5",
-=======
         "lastModified": 1709216689,
         "narHash": "sha256-l7MXlWkjTHCj078ixGMCHP8UJ42wTxgDoFwHtCGxu8o=",
         "owner": "holochain",
         "repo": "holochain",
         "rev": "7019aa187a0c0fd6dae44394b0ddad4a52e8062c",
->>>>>>> 0a80551e
         "type": "github"
       },
       "original": {
@@ -262,19 +254,11 @@
     },
     "nixpkgs": {
       "locked": {
-<<<<<<< HEAD
-        "lastModified": 1708984720,
-        "narHash": "sha256-gJctErLbXx4QZBBbGp78PxtOOzsDaQ+yw1ylNQBuSUY=",
-        "owner": "NixOS",
-        "repo": "nixpkgs",
-        "rev": "13aff9b34cc32e59d35c62ac9356e4a41198a538",
-=======
         "lastModified": 1709150264,
         "narHash": "sha256-HofykKuisObPUfj0E9CJVfaMhawXkYx3G8UIFR/XQ38=",
         "owner": "NixOS",
         "repo": "nixpkgs",
         "rev": "9099616b93301d5cf84274b184a3a5ec69e94e08",
->>>>>>> 0a80551e
         "type": "github"
       },
       "original": {
@@ -348,19 +332,11 @@
         ]
       },
       "locked": {
-<<<<<<< HEAD
-        "lastModified": 1709086241,
-        "narHash": "sha256-3QHK5zu/5XOa+ghBeKzvt+/BLdEPjw/xDNLcpDfbkmg=",
-        "owner": "oxalica",
-        "repo": "rust-overlay",
-        "rev": "5d56056fb905ff550ee61b6ebb6674d494f57a9e",
-=======
         "lastModified": 1709172595,
         "narHash": "sha256-0oYeE5VkhnPA7YBl+0Utq2cYoHcfsEhSGwraCa27Vs8=",
         "owner": "oxalica",
         "repo": "rust-overlay",
         "rev": "72fa0217f76020ad3aeb2dd9dd72490905b23b6f",
->>>>>>> 0a80551e
         "type": "github"
       },
       "original": {
@@ -372,19 +348,10 @@
     "scaffolding": {
       "flake": false,
       "locked": {
-<<<<<<< HEAD
         "lastModified": 0,
-        "narHash": "sha256-54DjOqP55bP1jTFHmlXCr+vee63wa1rloyk1uQN4pLQ=",
+        "narHash": "sha256-xZNY+SRogfxcioe/ZbQZPslq9lPQTSD3CMOgDri7Mv4=",
         "path": ".",
         "type": "path"
-=======
-        "lastModified": 1708377063,
-        "narHash": "sha256-5+iEjwMO/sTe1h9JVrfn77GjliIRVJQFS2yvI3KTsL8=",
-        "owner": "holochain",
-        "repo": "scaffolding",
-        "rev": "c41f01d2ff19fe58b6632860d85f88a96e16fd65",
-        "type": "github"
->>>>>>> 0a80551e
       },
       "original": {
         "owner": "holochain",
@@ -417,19 +384,11 @@
       },
       "locked": {
         "dir": "versions/weekly",
-<<<<<<< HEAD
-        "lastModified": 1709131474,
-        "narHash": "sha256-8YNqCe9+c4KW74lNhBLZebEXq4+bvkhHAdKwq6HVQrc=",
-        "owner": "holochain",
-        "repo": "holochain",
-        "rev": "cee25ff75590b73366cba588e54912e40f86bdb5",
-=======
         "lastModified": 1709216689,
         "narHash": "sha256-l7MXlWkjTHCj078ixGMCHP8UJ42wTxgDoFwHtCGxu8o=",
         "owner": "holochain",
         "repo": "holochain",
         "rev": "7019aa187a0c0fd6dae44394b0ddad4a52e8062c",
->>>>>>> 0a80551e
         "type": "github"
       },
       "original": {
