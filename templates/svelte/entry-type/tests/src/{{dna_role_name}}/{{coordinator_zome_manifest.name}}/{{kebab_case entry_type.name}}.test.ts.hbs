--- conflicted
+++ resolved
@@ -58,11 +58,7 @@
     // Bob gets the created {{pascal_case entry_type.name}}
     const createReadOutput: Record = await bob.cells[0].callZome({
       zome_name: "{{coordinator_zome_manifest.name}}",
-<<<<<<< HEAD
       fn_name: "{{#if crud.update}}get_original_{{snake_case entry_type.name}}{{else}}get_{{snake_case entry_type.name}}{{/if}}",
-=======
-      fn_name: "{{#if crud.update}}get_latest_{{snake_case entry_type.name}}{{else}}get_{{snake_case entry_type.name}}{{/if}}",
->>>>>>> 5d2f0daf
       payload: {{#if entry_type.reference_entry_hash}}(record.signed_action.hashed.content as NewEntryAction).entry_hash{{else}}record.signed_action.hashed.hash{{/if}},
     });
     assert.deepEqual(sample, decode((createReadOutput.entry as any).Present.entry) as any);
@@ -228,11 +224,18 @@
     // Wait for the entry deletion to be propagated to the other node.
     await dhtSync([alice, bob], alice.cells[0].cell_id[0]);
         
-<<<<<<< HEAD
-    // Bob gets the deletions for {{pascal_case entry_type.name}}
-    const deletesFor{{title_case entry_type.name}} = await bob.cells[0].callZome({
-      zome_name: "{{coordinator_zome_manifest.name}}",
-      fn_name: "get_deletes_for_{{snake_case entry_type.name}}",
+    // Bob gets the oldest delete for the {{pascal_case entry_type.name}}
+    const oldestDeleteFor{{pascal_case entry_type.name}} = await bob.cells[0].callZome({
+      zome_name: "{{coordinator_zome_manifest.name}}",
+      fn_name: "get_oldest_delete_for_{{snake_case entry_type.name}}",
+      payload: record.signed_action.hashed.hash,
+    });
+    assert.ok(oldestDeleteFor{{pascal_case entry_type.name}});
+        
+    // Bob gets the deletions for the {{pascal_case entry_type.name}}
+    const deletesFor{{pascal_case entry_type.name}} = await bob.cells[0].callZome({
+      zome_name: "{{coordinator_zome_manifest.name}}",
+      fn_name: "get_all_deletes_for_{{snake_case entry_type.name}}",
       payload: record.signed_action.hashed.hash,
     });
     assert.equal(deletesFor{{title_case entry_type.name}}.length, 1);
@@ -251,23 +254,6 @@
     {{/if}}
   {{/each}}
 
-=======
-    // Bob gets the oldest delete for the {{pascal_case entry_type.name}}
-    const oldestDeleteFor{{pascal_case entry_type.name}} = await bob.cells[0].callZome({
-      zome_name: "{{coordinator_zome_manifest.name}}",
-      fn_name: "get_oldest_delete_for_{{snake_case entry_type.name}}",
-      payload: record.signed_action.hashed.hash,
-    });
-    assert.ok(oldestDeleteFor{{pascal_case entry_type.name}});
-        
-    // Bob gets the deletions for the {{pascal_case entry_type.name}}
-    const deletesFor{{pascal_case entry_type.name}} = await bob.cells[0].callZome({
-      zome_name: "{{coordinator_zome_manifest.name}}",
-      fn_name: "get_all_deletes_for_{{snake_case entry_type.name}}",
-      payload: record.signed_action.hashed.hash,
-    });
-    assert.equal(deletesFor{{pascal_case entry_type.name}}.length, 1);
->>>>>>> 5d2f0daf
   });
 });
 {{/if}}