--- conflicted
+++ resolved
@@ -25,11 +25,7 @@
   @state()
   signaledHashes: Array<{{referenceable.hash_type}}> = [];
 
-<<<<<<< HEAD
   _fetch{{pascal_case (plural referenceable.name)}} = new Task(this, ([{{#if (eq collection_type.type "ByAuthor")}}author{{/if}}]: any) => this.client.callZome({
-=======
-  _fetch{{pascal_case (plural referenceable.name)}} = new Task(this, ([{{#if (eq collection_type.type "ByAuthor")}}author{{/if}}]) => this.client.callZome({
->>>>>>> 5888d50f
       cap_secret: null,
       role_name: '{{dna_role_name}}',
       zome_name: '{{coordinator_zome_manifest.name}}',
@@ -44,16 +40,10 @@
     }
 {{/if}}
 
-<<<<<<< HEAD
-    this.client?.on('signal', signal => {
-      if (signal.zome_name !== '{{coordinator_zome_manifest.name}}') return;
-      const payload = signal.payload as {{pascal_case coordinator_zome_manifest.name}}Signal;
-=======
     this.client.on('signal', signal => {
       if (!(SignalType.App in signal)) return;
       if (signal.App.zome_name !== '{{coordinator_zome_manifest.name}}') return;
       const payload = signal.App.payload as {{pascal_case coordinator_zome_manifest.name}}Signal;
->>>>>>> 5888d50f
       if (payload.type !== 'EntryCreated') return;
       if (payload.app_entry.type !== '{{pascal_case referenceable.name}}') return;
 {{#if (eq collection_type.type "ByAuthor")}}
@@ -64,7 +54,6 @@
   }
 
   renderList(hashes: Array<{{referenceable.hash_type}}>) {
-<<<<<<< HEAD
     if (!hashes.length) return html`<div class="alert">No {{lower_case (plural referenceable.name)}} found{{#if (eq collection_type.type "ByAuthor")}} for this author{{/if}}.</div>`;
 
     return html`
@@ -75,16 +64,6 @@
             @{{kebab_case referenceable.name}}-deleted=${() => { this._fetch{{pascal_case (plural referenceable.name)}}.run(); this.signaledHashes = []; } }
           ></{{kebab_case referenceable.name}}-detail>
         `)}
-=======
-    if (hashes.length === 0) return html`<span>No {{lower_case (plural referenceable.name)}} found{{#if (eq collection_type.type "ByAuthor")}} for this author{{/if}}.</span>`;
-
-    return html`
-
-      <div style="display: flex; flex-direction: column">
-        ${hashes.map(hash =>
-          html`<{{kebab_case referenceable.name}}-detail .{{camel_case referenceable.name}}Hash=${hash} style="margin-bottom: 16px;" @{{kebab_case referenceable.name}}-deleted=${() => { this._fetch{{pascal_case (plural referenceable.name)}}.run(); this.signaledHashes = []; } }></{{kebab_case referenceable.name}}-detail>`
-        )}
->>>>>>> 5888d50f
       </div>
     `;
   }
