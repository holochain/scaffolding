--- conflicted
+++ resolved
@@ -1,18 +1,8 @@
 <template>
-<<<<<<< HEAD
   <progress v-if="loading"></progress>
   <div v-else>
     <div class="alert" v-if="error">Error fetching the {{lower_case (plural referenceable.name)}}: {{{{raw}}}} {{error.message}}.{{{{/raw}}}}</div>
     <div v-else-if="hashes && hashes.length > 0">
-=======
-  <div v-if="loading" style="display: flex; flex: 1; align-items: center; justify-content: center">
-    <mwc-circular-progress indeterminate></mwc-circular-progress>
-  </div>
-
-  <div v-else style="display: flex; flex-direction: column">
-    <span v-if="error">Error fetching the {{lower_case (plural referenceable.name)}}: {{{{raw}}}} {{error.message}}.{{{{/raw}}}}</span>
-    <div v-else-if="hashes && hashes.length > 0" style="margin-bottom: 8px">
->>>>>>> 5888d50f
       <{{pascal_case referenceable.name}}Detail
         v-for="(hash, i) in hashes"
         :key="i"
@@ -28,12 +18,8 @@
 <script lang="ts">
 import { inject, toRaw, ComputedRef } from 'vue';
 import { decode } from '@msgpack/msgpack';
-<<<<<<< HEAD
-import { AppClient, NewEntryAction, Link, Record, AgentPubKey, EntryHash, ActionHash, HolochainError } from '@holochain/client';
-=======
 import { AppClient, NewEntryAction, Link, Record, AgentPubKey, EntryHash, ActionHash, HolochainError, SignalType } from '@holochain/client';
 import '@material/mwc-circular-progress';
->>>>>>> 5888d50f
 import {{pascal_case referenceable.name}}Detail from './{{pascal_case referenceable.name}}Detail.vue';
 import { {{pascal_case coordinator_zome_manifest.name}}Signal } from './types';
 
@@ -65,14 +51,9 @@
   {{/if}}
     await this.fetch{{pascal_case referenceable.name}}();
     toRaw(this.client).on('signal', signal => {
-<<<<<<< HEAD
-      if (signal.zome_name !== '{{coordinator_zome_manifest.name}}') return;
-      const payload = signal.payload as {{pascal_case coordinator_zome_manifest.name}}Signal;
-=======
       if (!(SignalType.App in signal)) return;
       if (signal.App.zome_name !== '{{coordinator_zome_manifest.name}}') return;
       const payload = signal.App.payload as {{pascal_case coordinator_zome_manifest.name}}Signal;
->>>>>>> 5888d50f
       if (payload.type !== 'EntryCreated') return;
       if (payload.app_entry.type !== '{{pascal_case referenceable.name}}') return;
     {{#if (eq collection_type.type "ByAuthor")}}
