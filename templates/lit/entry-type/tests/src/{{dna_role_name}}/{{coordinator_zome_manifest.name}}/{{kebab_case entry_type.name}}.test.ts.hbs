import { assert, test } from "vitest";

import { runScenario, dhtSync, CallableCell } from '@holochain/tryorama';
import { NewEntryAction, ActionHash, Record, AppBundleSource, fakeDnaHash, fakeActionHash, fakeAgentPubKey, fakeEntryHash } from '@holochain/client';
import { decode } from '@msgpack/msgpack';

import { create{{pascal_case entry_type.name}}, sample{{pascal_case entry_type.name}} } from './common.js';

test('create {{pascal_case entry_type.name}}', async () => {
  await runScenario(async scenario => {
    // Construct proper paths for your app.
    // This assumes app bundle created by the `hc app pack` command.
    const testAppPath = process.cwd() + '/../workdir/{{app_name}}.happ';

    // Set up the app to be installed 
    const appSource = { appBundleSource: { path: testAppPath } };

    // Add 2 players with the test app to the Scenario. The returned players
    // can be destructured.
    const [alice, bob] = await scenario.addPlayersWithApps([appSource, appSource]);

    // Shortcut peer discovery through gossip and register all agents in every
    // conductor of the scenario.
    await scenario.shareAllAgents();

    // Alice creates a {{pascal_case entry_type.name}}
    const record: Record = await create{{pascal_case entry_type.name}}(alice.cells[0]);
    assert.ok(record);
  });
});

test('create and read {{pascal_case entry_type.name}}', async () => {
  await runScenario(async scenario => {
    // Construct proper paths for your app.
    // This assumes app bundle created by the `hc app pack` command.
    const testAppPath = process.cwd() + '/../workdir/{{app_name}}.happ';

    // Set up the app to be installed 
    const appSource = { appBundleSource: { path: testAppPath } };

    // Add 2 players with the test app to the Scenario. The returned players
    // can be destructured.
    const [alice, bob] = await scenario.addPlayersWithApps([appSource, appSource]);

    // Shortcut peer discovery through gossip and register all agents in every
    // conductor of the scenario.
    await scenario.shareAllAgents();

    const sample = await sample{{pascal_case entry_type.name}}(alice.cells[0]);

    // Alice creates a {{pascal_case entry_type.name}}
    const record: Record = await create{{pascal_case entry_type.name}}(alice.cells[0], sample);
    assert.ok(record);

    // Wait for the created entry to be propagated to the other node.
    await dhtSync([alice, bob], alice.cells[0].cell_id[0]);

    // Bob gets the created {{pascal_case entry_type.name}}
    const createReadOutput: Record = await bob.cells[0].callZome({
      zome_name: "{{coordinator_zome_manifest.name}}",
      fn_name: "{{#if crud.update}}get_original_{{snake_case entry_type.name}}{{else}}get_{{snake_case entry_type.name}}{{/if}}",
      payload: {{#if entry_type.reference_entry_hash}}(record.signed_action.hashed.content as NewEntryAction).entry_hash{{else}}record.signed_action.hashed.hash{{/if}},
    });
    assert.deepEqual(sample, decode((createReadOutput.entry as any).Present.entry) as any);

  {{#each entry_type.fields}}
    {{#if linked_from}}
      {{#if (ne (pascal_case linked_from.name) (pascal_case ../entry_type.name))}}
    // Bob gets the {{pascal_case (plural linked_from.name)}} for the new {{pascal_case ../entry_type.name}}
    let linksTo{{pascal_case (plural linked_from.name)}}: Link[] = await bob.cells[0].callZome({
      zome_name: "{{../coordinator_zome_manifest.name}}",
      fn_name: "get_{{snake_case (plural ../entry_type.name)}}_for_{{snake_case linked_from.name}}",
      payload: {{#if (eq cardinality "vector")}}sample.{{field_name}}[0]{{else}}sample.{{field_name}}{{/if}}
    });
    assert.equal(linksTo{{pascal_case (plural linked_from.name)}}.length, 1);
    assert.deepEqual(linksTo{{pascal_case (plural linked_from.name)}}[0].target, {{#if ../entry_type.reference_entry_hash}}(record.signed_action.hashed.content as NewEntryAction).entry_hash{{else}}record.signed_action.hashed.hash{{/if}});
      {{/if}}
    {{/if}}
  {{/each}}
  });
});

{{#if crud.update}}
test('create and update {{pascal_case entry_type.name}}', async () => {
  await runScenario(async scenario => {
    // Construct proper paths for your app.
    // This assumes app bundle created by the `hc app pack` command.
    const testAppPath = process.cwd() + '/../workdir/{{app_name}}.happ';

    // Set up the app to be installed 
    const appSource = { appBundleSource: { path: testAppPath } };

    // Add 2 players with the test app to the Scenario. The returned players
    // can be destructured.
    const [alice, bob] = await scenario.addPlayersWithApps([appSource, appSource]);

    // Shortcut peer discovery through gossip and register all agents in every
    // conductor of the scenario.
    await scenario.shareAllAgents();

    // Alice creates a {{pascal_case entry_type.name}}
    const record: Record = await create{{pascal_case entry_type.name}}(alice.cells[0]);
    assert.ok(record);
        
    const originalActionHash = record.signed_action.hashed.hash;
 
    // Alice updates the {{pascal_case entry_type.name}}
    let contentUpdate: any = await sample{{pascal_case entry_type.name}}(alice.cells[0]);
    let updateInput = {
{{#if link_from_original_to_each_update}}
      original_{{snake_case entry_type.name}}_hash: originalActionHash,
{{/if}}
      previous_{{snake_case entry_type.name}}_hash: originalActionHash,
      updated_{{snake_case entry_type.name}}: contentUpdate,
    };

    let updatedRecord: Record = await alice.cells[0].callZome({
      zome_name: "{{coordinator_zome_manifest.name}}",
      fn_name: "update_{{snake_case entry_type.name}}",
      payload: updateInput,
    });
    assert.ok(updatedRecord);

    // Wait for the updated entry to be propagated to the other node.
    await dhtSync([alice, bob], alice.cells[0].cell_id[0]);
        
    // Bob gets the updated {{pascal_case entry_type.name}}
    const readUpdatedOutput0: Record = await bob.cells[0].callZome({
      zome_name: "{{coordinator_zome_manifest.name}}",
      fn_name: "get_latest_{{snake_case entry_type.name}}",
      payload: updatedRecord.signed_action.hashed.hash,
    });
    assert.deepEqual(contentUpdate, decode((readUpdatedOutput0.entry as any).Present.entry) as any);

    // Alice updates the {{pascal_case entry_type.name}} again
    contentUpdate = await sample{{pascal_case entry_type.name}}(alice.cells[0]);
    updateInput = { 
{{#if link_from_original_to_each_update}}
      original_{{snake_case entry_type.name}}_hash: originalActionHash,
{{/if}}
      previous_{{snake_case entry_type.name}}_hash: updatedRecord.signed_action.hashed.hash,
      updated_{{snake_case entry_type.name}}: contentUpdate,
    };

    updatedRecord = await alice.cells[0].callZome({
      zome_name: "{{coordinator_zome_manifest.name}}",
      fn_name: "update_{{snake_case entry_type.name}}",
      payload: updateInput,
    });
    assert.ok(updatedRecord);

    // Wait for the updated entry to be propagated to the other node.
    await dhtSync([alice, bob], alice.cells[0].cell_id[0]);
        
    // Bob gets the updated {{pascal_case entry_type.name}}
    const readUpdatedOutput1: Record = await bob.cells[0].callZome({
      zome_name: "{{coordinator_zome_manifest.name}}",
      fn_name: "get_latest_{{snake_case entry_type.name}}",
      payload: updatedRecord.signed_action.hashed.hash,
    });
    assert.deepEqual(contentUpdate, decode((readUpdatedOutput1.entry as any).Present.entry) as any);

    // Bob gets all the revisions for {{pascal_case entry_type.name}}
    const revisions: Record[] = await bob.cells[0].callZome({
      zome_name: "{{coordinator_zome_manifest.name}}",
      fn_name: "get_all_revisions_for_{{snake_case entry_type.name}}",
      payload: originalActionHash,
    });
    assert.equal(revisions.length, 3);
    assert.deepEqual(contentUpdate, decode((revisions[2].entry as any).Present.entry) as any);
  });
});
{{/if}}

{{#if crud.delete}}
test('create and delete {{pascal_case entry_type.name}}', async () => {
  await runScenario(async scenario => {
    // Construct proper paths for your app.
    // This assumes app bundle created by the `hc app pack` command.
    const testAppPath = process.cwd() + '/../workdir/{{app_name}}.happ';

    // Set up the app to be installed 
    const appSource = { appBundleSource: { path: testAppPath } };

    // Add 2 players with the test app to the Scenario. The returned players
    // can be destructured.
    const [alice, bob] = await scenario.addPlayersWithApps([appSource, appSource]);

    // Shortcut peer discovery through gossip and register all agents in every
    // conductor of the scenario.
    await scenario.shareAllAgents();

    const sample = await sample{{pascal_case entry_type.name}}(alice.cells[0]);

    // Alice creates a {{pascal_case entry_type.name}}
    const record: Record = await create{{pascal_case entry_type.name}}(alice.cells[0], sample);
    assert.ok(record);

    await dhtSync([alice, bob], alice.cells[0].cell_id[0]);

  {{#each entry_type.fields}}
    {{#if linked_from}}
      {{#if (ne (pascal_case linked_from.name) (pascal_case ../entry_type.name))}}
    // Bob gets the {{pascal_case (plural linked_from.name)}} for the new {{pascal_case ../entry_type.name}}
    let linksTo{{pascal_case (plural linked_from.name)}}: Link[] = await bob.cells[0].callZome({
      zome_name: "{{../coordinator_zome_manifest.name}}",
      fn_name: "get_{{snake_case (plural ../entry_type.name)}}_for_{{snake_case linked_from.name}}",
      payload: {{#if (eq cardinality "vector")}}sample.{{field_name}}[0]{{else}}sample.{{field_name}}{{/if}}
    });
    assert.equal(linksTo{{pascal_case (plural linked_from.name)}}.length, 1);
    assert.deepEqual(linksTo{{pascal_case (plural linked_from.name)}}[0].target, {{#if ../entry_type.reference_entry_hash}}(record.signed_action.hashed.content as NewEntryAction).entry_hash{{else}}record.signed_action.hashed.hash{{/if}});
      {{/if}}
    {{/if}}
  {{/each}}

    // Alice deletes the {{pascal_case entry_type.name}}
    const deleteActionHash = await alice.cells[0].callZome({
      zome_name: "{{coordinator_zome_manifest.name}}",
      fn_name: "delete_{{snake_case entry_type.name}}",
      payload: record.signed_action.hashed.hash,
    });
    assert.ok(deleteActionHash);

    // Wait for the entry deletion to be propagated to the other node.
    await dhtSync([alice, bob], alice.cells[0].cell_id[0]);

    // Bob gets the oldest delete for the {{pascal_case entry_type.name}}
    const oldestDeleteFor{{pascal_case entry_type.name}} = await bob.cells[0].callZome({
      zome_name: "{{coordinator_zome_manifest.name}}",
      fn_name: "get_oldest_delete_for_{{snake_case entry_type.name}}",
      payload: record.signed_action.hashed.hash,
    });
    assert.ok(oldestDeleteFor{{pascal_case entry_type.name}});
        
    // Bob gets the deletions for {{pascal_case entry_type.name}}
    const deletesFor{{title_case entry_type.name}} = await bob.cells[0].callZome({
      zome_name: "{{coordinator_zome_manifest.name}}",
<<<<<<< HEAD
      fn_name: "get_deletes_for_{{snake_case entry_type.name}}",
      payload: record.signed_action.hashed.hash,
    });
    assert.equal(deletesFor{{title_case entry_type.name}}.length, 1);

  {{#each entry_type.fields}}
    {{#if linked_from}}
      {{#if (ne (pascal_case linked_from.name) (pascal_case ../entry_type.name))}}
    // Bob gets the {{pascal_case (plural linked_from.name)}} for the {{pascal_case ../entry_type.name}} again
    linksTo{{pascal_case (plural linked_from.name)}} = await bob.cells[0].callZome({
      zome_name: "{{../coordinator_zome_manifest.name}}",
      fn_name: "get_{{snake_case (plural ../entry_type.name)}}_for_{{snake_case linked_from.name}}",
      payload: {{#if (eq cardinality "vector")}}sample.{{field_name}}[0]{{else}}sample.{{field_name}}{{/if}}
    });
    assert.equal(linksTo{{pascal_case (plural linked_from.name)}}.length, 0);
      {{/if}}
    {{/if}}
  {{/each}}

=======
      fn_name: "get_all_deletes_for_{{snake_case entry_type.name}}",
      payload: record.signed_action.hashed.hash,
    });
    assert.equal(deletesFor{{title_case entry_type.name}}.length, 1);
>>>>>>> 5d2f0daf
  });
});
{{/if}}<|MERGE_RESOLUTION|>--- conflicted
+++ resolved
@@ -235,8 +235,7 @@
     // Bob gets the deletions for {{pascal_case entry_type.name}}
     const deletesFor{{title_case entry_type.name}} = await bob.cells[0].callZome({
       zome_name: "{{coordinator_zome_manifest.name}}",
-<<<<<<< HEAD
-      fn_name: "get_deletes_for_{{snake_case entry_type.name}}",
+      fn_name: "get_all_deletes_for_{{snake_case entry_type.name}}",
       payload: record.signed_action.hashed.hash,
     });
     assert.equal(deletesFor{{title_case entry_type.name}}.length, 1);
@@ -255,12 +254,6 @@
     {{/if}}
   {{/each}}
 
-=======
-      fn_name: "get_all_deletes_for_{{snake_case entry_type.name}}",
-      payload: record.signed_action.hashed.hash,
-    });
-    assert.equal(deletesFor{{title_case entry_type.name}}.length, 1);
->>>>>>> 5d2f0daf
   });
 });
 {{/if}}