{
  "name": "{{app_name}}-dev",
  "private": true,
  "workspaces": [
    "ui",
    "tests"
  ],
  "scripts": {
    "start": "AGENTS=2 BOOTSTRAP_PORT=$(port) SIGNAL_PORT=$(port) npm run network",
    "network": "hc s clean && npm run build:happ && UI_PORT=8888 concurrently \"npm start -w ui\" \"npm run launch:happ\" \"holochain-playground\"",
    "test": "npm run build:zomes && hc app pack workdir --recursive && npm t -w tests",
<<<<<<< HEAD
    "launch:happ": "concurrently \"hc run-local-services --bootstrap-port $BOOTSTRAP_PORT --signal-port $SIGNAL_PORT\" \"echo pass | RUST_LOG=warn hc launch --piped -n $AGENTS workdir/{{app_name}}.happ --ui-port $UI_PORT network --bootstrap http://127.0.0.1:\"$BOOTSTRAP_PORT\" webrtc ws://127.0.0.1:\"$SIGNAL_PORT\"\"",
=======
    "launch:happ": "echo \"pass\" | RUST_LOG=warn hc launch --piped -n $AGENTS workdir/{{app_name}}.happ --ui-port $UI_PORT network mdns",
  {{#if holo_enabled}}
    "start:holo": "AGENTS=2 npm run network:holo",
    "network:holo": "npm run build:happ && UI_PORT=8888 concurrently \"npm run launch:holo-dev-server\" \"holochain-playground ws://localhost:4444\" \"concurrently-repeat 'VITE_APP_CHAPERONE_URL=http://localhost:24274 VITE_APP_IS_HOLO=true npm start -w ui' $AGENTS\"",
    "launch:holo-dev-server": "holo-dev-server workdir/{{app_name}}.happ",
  {{/if}}
>>>>>>> 21130bba
    "package": "npm run build:happ && npm run package -w ui && hc web-app pack workdir --recursive",
    "build:happ": "npm run build:zomes && hc app pack workdir --recursive",
    "build:zomes": "RUSTFLAGS='' CARGO_TARGET_DIR=target cargo build --release --target wasm32-unknown-unknown"
  },
  "devDependencies": {
    "@holochain-playground/cli": "^0.1.1",
    "concurrently": "^6.2.1",
<<<<<<< HEAD
    "rimraf": "^3.0.2",
    "new-port-cli": "^1.0.0"
=======
  {{#if holo_enabled}}
    "concurrently-repeat": "^0.0.1",
  {{/if}}
    "rimraf": "^3.0.2"
>>>>>>> 21130bba
  },
  "engines": {
    "npm": ">=7.0.0"
  }
}<|MERGE_RESOLUTION|>--- conflicted
+++ resolved
@@ -9,16 +9,12 @@
     "start": "AGENTS=2 BOOTSTRAP_PORT=$(port) SIGNAL_PORT=$(port) npm run network",
     "network": "hc s clean && npm run build:happ && UI_PORT=8888 concurrently \"npm start -w ui\" \"npm run launch:happ\" \"holochain-playground\"",
     "test": "npm run build:zomes && hc app pack workdir --recursive && npm t -w tests",
-<<<<<<< HEAD
     "launch:happ": "concurrently \"hc run-local-services --bootstrap-port $BOOTSTRAP_PORT --signal-port $SIGNAL_PORT\" \"echo pass | RUST_LOG=warn hc launch --piped -n $AGENTS workdir/{{app_name}}.happ --ui-port $UI_PORT network --bootstrap http://127.0.0.1:\"$BOOTSTRAP_PORT\" webrtc ws://127.0.0.1:\"$SIGNAL_PORT\"\"",
-=======
-    "launch:happ": "echo \"pass\" | RUST_LOG=warn hc launch --piped -n $AGENTS workdir/{{app_name}}.happ --ui-port $UI_PORT network mdns",
   {{#if holo_enabled}}
     "start:holo": "AGENTS=2 npm run network:holo",
     "network:holo": "npm run build:happ && UI_PORT=8888 concurrently \"npm run launch:holo-dev-server\" \"holochain-playground ws://localhost:4444\" \"concurrently-repeat 'VITE_APP_CHAPERONE_URL=http://localhost:24274 VITE_APP_IS_HOLO=true npm start -w ui' $AGENTS\"",
     "launch:holo-dev-server": "holo-dev-server workdir/{{app_name}}.happ",
   {{/if}}
->>>>>>> 21130bba
     "package": "npm run build:happ && npm run package -w ui && hc web-app pack workdir --recursive",
     "build:happ": "npm run build:zomes && hc app pack workdir --recursive",
     "build:zomes": "RUSTFLAGS='' CARGO_TARGET_DIR=target cargo build --release --target wasm32-unknown-unknown"
@@ -26,15 +22,11 @@
   "devDependencies": {
     "@holochain-playground/cli": "^0.1.1",
     "concurrently": "^6.2.1",
-<<<<<<< HEAD
     "rimraf": "^3.0.2",
     "new-port-cli": "^1.0.0"
-=======
   {{#if holo_enabled}}
     "concurrently-repeat": "^0.0.1",
   {{/if}}
-    "rimraf": "^3.0.2"
->>>>>>> 21130bba
   },
   "engines": {
     "npm": ">=7.0.0"
