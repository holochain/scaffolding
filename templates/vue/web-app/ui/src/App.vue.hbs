--- conflicted
+++ resolved
@@ -75,10 +75,6 @@
     };
   },
   async mounted() {
-<<<<<<< HEAD
-    // We pass an unused string as the url because it will dynamically be replaced in launcher environments
-    this.client = await AppAgentWebsocket.connect(new URL('https://UNUSED'), '{{app_name}}');
-=======
   {{#if holo_enabled}}
     if (this.IS_HOLO) {
       const client: WebSdk = await WebSdk.connect({
@@ -96,15 +92,13 @@
 
       this.client = client
     } else {
-      // We pass '' as url because it will dynamically be replaced in launcher environments
-      this.client = await AppAgentWebsocket.connect('', 'vue-default');
+      // We pass an unused string as the url because it will dynamically be replaced in launcher environments
+      this.client = await AppAgentWebsocket.connect(new URL('https://UNUSED'), '{{app_name}}');
       this.loading = false;
     }
   {{else}}
-    // We pass '' as url because it will dynamically be replaced in launcher environments
-    this.client = await AppAgentWebsocket.connect('', '{{app_name}}');
->>>>>>> 21130bba
-
+    // We pass an unused string as the url because it will dynamically be replaced in launcher environments
+    this.client = await AppAgentWebsocket.connect(new URL('https://UNUSED'), '{{app_name}}');
     this.loading = false;
   {{/if}}
   },
