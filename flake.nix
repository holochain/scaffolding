--- conflicted
+++ resolved
@@ -15,24 +15,6 @@
 
   outputs = inputs @ {...}:
     inputs.holochain.inputs.flake-parts.lib.mkFlake
-<<<<<<< HEAD
-      {
-        inherit inputs;
-      }
-      {
-        systems = builtins.attrNames inputs.holochain.devShells;
-        perSystem =
-          { config
-          , pkgs
-          , system
-          , ...
-          }: {
-            devShells.default = pkgs.mkShell {
-              inputsFrom = [ inputs.holochain.devShells.${system}.holonix ];
-              packages = [ pkgs.nodejs-18_x ]; 
-            };
-          };
-=======
     {
       inherit inputs;
     }
@@ -57,7 +39,6 @@
             inputs'.holochain.packages.hc-scaffold
           ];
         };
->>>>>>> c74cc862
       };
     };
 }