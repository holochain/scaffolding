--- conflicted
+++ resolved
@@ -1,8 +1,4 @@
 #!/usr/bin/env bash
-<<<<<<< HEAD
-=======
-
->>>>>>> e1792b42
 set -e
 
 rm -rf /tmp/hello-world
@@ -14,11 +10,7 @@
 nix develop --command bash -c "
 set -e
 npm i
-<<<<<<< HEAD
-npm t
-=======
 npm t 
->>>>>>> e1792b42
 "
 
 rm -rf /tmp/forum-svelte
