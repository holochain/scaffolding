--- conflicted
+++ resolved
@@ -33,8 +33,4 @@
       - name: Build and test
         run: |
           cd $GITHUB_WORKSPACE
-<<<<<<< HEAD
           nix develop --override-input "versions/scaffolding" . .#ci --command ./run_test.sh
-=======
-          nix develop --command bash -c "cargo install --path . && sh run_test.sh"
->>>>>>> 21130bba
