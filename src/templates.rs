use build_fs_tree::serde::Serialize;
use dialoguer::theme::ColorfulTheme;
use dialoguer::Select;
<<<<<<< HEAD
use handlebars::{
    handlebars_helper, Context, Handlebars, Helper, HelperDef, HelperResult, Output, RenderContext,
    RenderError, Renderable, ScopedJson, StringOutput,
};
use regex::Regex;
use serde_json::{json, Value, Map};
use std::collections::{BTreeMap, HashSet};
=======
use handlebars::Handlebars;
use regex::Regex;
use std::collections::BTreeMap;
>>>>>>> cbf6156a
use std::ffi::OsString;
use std::path::PathBuf;

use crate::error::{ScaffoldError, ScaffoldResult};
use crate::file_tree::{
    dir_content, dir_exists, file_content, find_files, flatten_file_tree, unflatten_file_tree,
    FileTree,
};
use crate::scaffold::web_app::uis::{guess_or_choose_framework, template_for_ui_framework};

pub mod get;
pub mod helpers;

pub mod collection;
pub mod coordinator;
pub mod dna;
pub mod entry_type;
pub mod example;
pub mod integrity;
pub mod link_type;
pub mod web_app;

pub struct ScaffoldedTemplate {
    pub file_tree: FileTree,
    pub next_instructions: Option<String>,
}

pub fn build_handlebars<'a>(templates_dir: &FileTree) -> ScaffoldResult<Handlebars<'a>> {
    let h = Handlebars::new();

    let mut h = helpers::register_helpers(h);

    let field_types_path = PathBuf::from("field-types");
    let v: Vec<OsString> = field_types_path.iter().map(|s| s.to_os_string()).collect();

    if let Some(field_types_templates) = templates_dir.path(&mut v.iter()) {
        h = register_all_partials_in_dir(h, field_types_templates)?;
    }
    h.register_escape_fn(handlebars::no_escape);

    Ok(h)
}

<<<<<<< HEAD
pub fn register_helpers<'a>(h: Handlebars<'a>) -> Handlebars<'a> {
    let h = register_concat_helper(h);
    let h = register_contains_helper(h);
    let h = register_includes_helper(h);
    let h = register_case_helpers(h);
    let h = register_replace_helper(h);
    let h = register_pluralize_helpers(h);
    let h = register_merge_scope(h);
    let h = register_uniq_lines(h);
    let h = register_filter(h);

    h
}

pub fn register_concat_helper<'a>(mut h: Handlebars<'a>) -> Handlebars<'a> {
    h.register_helper(
        "concat",
        Box::new(
            |h: &Helper,
             _r: &Handlebars,
             _: &Context,
             _rc: &mut RenderContext,
             out: &mut dyn Output|
             -> HelperResult {
                let result = h
                    .params()
                    .into_iter()
                    .map(|p| p.render())
                    .collect::<Vec<String>>()
                    .join("");

                out.write(result.as_ref())?;
                Ok(())
            },
        ),
    );

    h
}

#[derive(Clone, Copy)]
pub struct MergeScope;

fn get_scope_open_and_close_char_indexes(
    text: &String,
    scope_opener: &String,
) -> Result<(usize, usize), RenderError> {
    let mut index = text.find(scope_opener.as_str()).ok_or(RenderError::new(
        "Given scope opener not found in the given parameter",
    ))?;

    index = index + scope_opener.len() - 1;
    let scope_opener_index = index.clone();
    let mut scope_count = 1;

    while scope_count > 0 {
        index += 1;
        match text.chars().nth(index) {
            Some('{') => {
                scope_count += 1;
            }
            Some('}') => {
                scope_count -= 1;
            }
            None => {
                return Err(RenderError::new("Malformed scopes"));
            }
            _ => {}
        }
    }

    Ok((scope_opener_index, index))
}

impl HelperDef for MergeScope {
    fn call<'reg: 'rc, 'rc>(
        &self,
        h: &Helper<'reg, 'rc>,
        r: &'reg Handlebars<'reg>,
        ctx: &'rc Context,
        rc: &mut RenderContext<'reg, 'rc>,
        out: &mut dyn Output,
    ) -> HelperResult {
        let t = h.template().ok_or(RenderError::new(
            "merge_scope helper cannot have empty content",
        ))?;

        let s = h
            .param(0)
            .ok_or(RenderError::new("merge_scope helper needs two parameters"))?
            .value()
            .as_str()
            .ok_or(RenderError::new(
                "merge_scope first parameter must be a string",
            ))?
            .to_string();
        let scope_opener = h
            .param(1)
            .ok_or(RenderError::new("merge_scope helper needs two parameters"))?
            .value()
            .as_str()
            .ok_or(RenderError::new(
                "merge_scope's second parameter must be a string",
            ))?
            .to_string();

        let (scope_opener_index, scope_close_index) =
            get_scope_open_and_close_char_indexes(&s, &scope_opener)?;

        out.write(&s[0..=scope_opener_index])?;
        let previous_scope_content = &s[(scope_opener_index + 1)..scope_close_index].to_string();

        let mut data = ctx
            .data()
            .as_object()
            .ok_or(RenderError::new("Context must be an object"))?
            .clone();
        data.insert(
            String::from("previous_scope_content"),
            Value::String(previous_scope_content.clone().trim().to_string()),
        );
        rc.set_context(Context::wraps(data)?);
        t.render(r, ctx, rc, out)?;

        out.write(&s[scope_close_index..])?;
        Ok(())
    }
}
pub fn register_merge_scope<'a>(mut h: Handlebars<'a>) -> Handlebars<'a> {
    h.register_helper("merge_scope", Box::new(MergeScope));

    h
}

#[derive(Clone, Copy)]
pub struct UniqLines;

impl HelperDef for UniqLines {
    fn call<'reg: 'rc, 'rc>(
        &self,
        h: &Helper<'reg, 'rc>,
        r: &'reg Handlebars<'reg>,
        ctx: &'rc Context,
        rc: &mut RenderContext<'reg, 'rc>,
        out: &mut dyn Output,
    ) -> HelperResult {
        let t = h.template().ok_or(RenderError::new(
            "uniq_lines helper cannot have empty content",
        ))?;

        let mut string_output = StringOutput::new();
        t.render(r, ctx, rc, &mut string_output)?;

        let rendered_string = string_output.into_string()?;

        let unique_lines: Vec<String> = rendered_string
            .split('\n')
            .into_iter()
            .map(|s| s.to_string())
            .collect::<HashSet<String>>()
            .into_iter()
            .collect();

        out.write(unique_lines.join("\n").as_str())?;
        Ok(())
    }
}
pub fn register_uniq_lines<'a>(mut h: Handlebars<'a>) -> Handlebars<'a> {
    h.register_helper("uniq_lines", Box::new(UniqLines));

    h
}

pub fn register_contains_helper<'a>(mut h: Handlebars<'a>) -> Handlebars<'a> {
    handlebars_helper!(contains: |list: Option<Vec<Value>>, value: Value| list.is_some() && list.unwrap().contains(&value));
    h.register_helper("contains", Box::new(contains));

    h
}

pub fn register_includes_helper<'a>(mut h: Handlebars<'a>) -> Handlebars<'a> {
    handlebars_helper!(includes: |string: String, substring: String| string.contains(&substring));
    h.register_helper("includes", Box::new(includes));

    h
}

pub fn register_replace_helper<'a>(mut h: Handlebars<'a>) -> Handlebars<'a> {
    handlebars_helper!(replace: |s: String, pattern: String, replaced_by: String| s.replace(&pattern, replaced_by.as_str()));
    h.register_helper("replace", Box::new(replace));

    h
}

pub fn register_pluralize_helpers<'a>(mut h: Handlebars<'a>) -> Handlebars<'a> {
    handlebars_helper!(singular: |s: String| pluralizer::pluralize(s.as_str(), 1, false));
    h.register_helper("singular", Box::new(singular));
    handlebars_helper!(plural: |s: String| pluralizer::pluralize(s.as_str(), 2, false));
    h.register_helper("plural", Box::new(plural));

    h
}

pub fn register_case_helpers<'a>(mut h: Handlebars<'a>) -> Handlebars<'a> {
    handlebars_helper!(title_case: |s: String| s.to_case(Case::Title));
    h.register_helper("title_case", Box::new(title_case));

    handlebars_helper!(lower_case: |s: String| s.to_case(Case::Lower));
    h.register_helper("lower_case", Box::new(lower_case));

    handlebars_helper!(snake_case: |s: String| s.to_case(Case::Snake));
    h.register_helper("snake_case", Box::new(snake_case));

    handlebars_helper!(kebab_case: |s: String| s.to_case(Case::Kebab));
    h.register_helper("kebab_case", Box::new(kebab_case));

    handlebars_helper!(camel_case: |s: String| s.to_case(Case::Camel));
    h.register_helper("camel_case", Box::new(camel_case));

    handlebars_helper!(pascal_case: |s: String| s.to_case(Case::Pascal));
    h.register_helper("pascal_case", Box::new(pascal_case));

    h
}

#[derive(Clone, Copy)]
pub struct FilterHelper;

pub enum FilterableValues {
    Array(Vec<Value>),
    Object(Map<String, Value>), // imported from serde_json
}

/// A Handlebars helper to filter an iterable JSON value.
/// It receives the value to be filtered and a string containing the condition predicate,
/// then uses Handlebars' truthy logic to filter the items in the value.
/// It also supports the `#if` helper's `includeZero` optional parameter.
impl HelperDef for FilterHelper {
    fn call_inner<'reg: 'rc, 'rc>(
        &self,
        h: &Helper<'reg, 'rc>,
        r: &'reg Handlebars<'reg>,
        _ctx: &'rc Context,
        _rc: &mut RenderContext<'reg, 'rc>,
    ) -> Result<ScopedJson<'reg, 'rc>, RenderError> {
        let mut params = h.params().iter();
        let value = params
            .next()
            .ok_or(RenderError::new(
                "Filter helper: Param not found for index 0; must be value to be filtered",
            ))?
            .value();

        let condition = params
            .next()
            .ok_or(RenderError::new("Filter helper: Param not found for index 1; must be string containing filter condition predicate"))?
            .value()
            .as_str()
            .ok_or(RenderError::new("Filter helper: filter condition predicate must be a string"))?;

        let include_zero = h
            .hash_get("includeZero")
            .and_then(|v| v.value().as_bool())
            .unwrap_or(false);

        let items: FilterableValues = match value {
            Value::Array(items) => Ok(
                FilterableValues::Array(items
                    .iter()
                    .cloned()
                    .collect()
                )
            ),
            Value::Object(items) => Ok(
                FilterableValues::Object(items.clone())
            ),
            _ => Err(RenderError::new("Filter helper: value to be filtered must be an array or object"))
        }?;

        // This template allows us to evaluate the condition according to Handlebars'
        // available helper functions and existing truthiness logic.
        let template = format!(
            "{}{}{}{}",
            "{{#if ",
            include_zero.then_some("includeZero=true").unwrap_or(""),
            condition,
            "}}true{{else}}false{{/if}}"
        );

        match items {
            FilterableValues::Array(items) => {
                let mut filtered_array = vec![];
                for item in items.iter() {
                    match r.render_template(&template, item) {
                        Ok(s) => {
                            if s.as_str() == "true" {
                                filtered_array.push(item);
                            }
                        },
                        Err(e) => {
                            return Err(e);
                        }
                    }
                }
                Ok(ScopedJson::Derived(json!(filtered_array)))
            },
            FilterableValues::Object(object) => {
                let mut filtered_object = Map::new();
                for key in object.keys() {
                    if let Some(v) = object.get(key) {
                        match r.render_template(&template, v) {
                            Ok(s) => {
                                if s.as_str() == "true" {
                                    filtered_object.insert(key.into(), v.clone());
                                }
                            },
                            Err(e) => {
                                return Err(e);
                            }
                        }
                    }
                }
                Ok(ScopedJson::Derived(json!(filtered_object)))
            }
        }
    }
}

fn register_filter<'a>(mut h: Handlebars<'a>) -> Handlebars<'a> {
    h.register_helper("filter", Box::new(FilterHelper));

    h
}

=======
>>>>>>> cbf6156a
pub fn register_all_partials_in_dir<'a>(
    mut h: Handlebars<'a>,
    file_tree: &FileTree,
) -> ScaffoldResult<Handlebars<'a>> {
    let partials = find_files(file_tree, &|path, _contents| {
        if let Some(e) = PathBuf::from(path).extension() {
            if e == "hbs" {
                return true;
            }
        }
        return false;
    });

    for (path, content) in partials {
        h.register_partial(
            path.with_extension("").as_os_str().to_str().unwrap(),
            content.trim(),
        )?;
    }

    Ok(h)
}

pub fn render_template_file<'a>(
    h: &Handlebars<'a>,
    existing_app_file_tree: &FileTree,
    target_path: &PathBuf,
    template_str: &String,
    value: &serde_json::Value,
) -> ScaffoldResult<String> {
    let mut value = value.clone();

    if let Ok(previous_content) = file_content(existing_app_file_tree, &target_path) {
        value
            .as_object_mut()
            .unwrap()
            .insert("previous_file_content".into(), previous_content.into());
    }

    let mut h = h.clone();
    h.register_template_string(target_path.to_str().unwrap(), template_str)?;
    let new_contents = h.render(target_path.to_str().unwrap(), &value)?;

    Ok(new_contents)
}

pub fn render_template_file_tree<'a, T: Serialize>(
    existing_app_file_tree: &FileTree,
    h: &Handlebars<'a>,
    templates_file_tree: &FileTree,
    data: &T,
) -> ScaffoldResult<FileTree> {
    let flattened_templates = flatten_file_tree(templates_file_tree);

    let mut transformed_templates: BTreeMap<PathBuf, Option<String>> = BTreeMap::new();

    let new_data = serde_json::to_string(data)?;
    let value: serde_json::Value = serde_json::from_str(new_data.as_str())?;

    for (path, maybe_contents) in flattened_templates {
        let path = PathBuf::from(path.to_str().unwrap().replace('¡', "/"));
        let path = PathBuf::from(path.to_str().unwrap().replace('\'', "\""));
        if let Some(contents) = maybe_contents {
            let re = Regex::new(
                r"(?P<c>(.)*)/\{\{#each (?P<b>([^\{\}])*)\}\}(?P<a>(.)*)\{\{/each\}\}.hbs\z",
            )
            .unwrap();
            let if_regex = Regex::new(
                r"(?P<c>(.)*)/\{\{#if (?P<b>([^\{\}])*)\}\}(?P<a>(.)*)\{\{/if\}\}.hbs\z",
            )
            .unwrap();

            if re.is_match(path.to_str().unwrap()) {
                let path_prefix = re.replace(path.to_str().unwrap(), "${c}");
                let path_prefix = h.render_template(path_prefix.to_string().as_str(), data)?;

                let new_path_suffix =
                    re.replace(path.to_str().unwrap(), "{{#each ${b} }}${a}.hbs{{/each}}");

                let all_paths = h.render_template(new_path_suffix.to_string().as_str(), data)?;

                let files_to_create: Vec<String> = all_paths
                    .split(".hbs")
                    .map(|s| s.to_string())
                    .filter(|s| !s.is_empty())
                    .collect();

                if files_to_create.len() > 0 {
                    let delimiter = "\n----END_OF_FILE_DELIMITER----\n";

                    let each_if_re = Regex::new(
                    r"(?P<c>(.)*)/\{\{#each (?P<b>([^\{\}])*)\}\}\{\{#if (?P<d>([^\{\}])*)\}\}(?P<a>(.)*)\{\{/if\}\}\{\{/each\}\}.hbs\z",
                )
                .unwrap();
                    let b = re.replace(path.to_str().unwrap(), "${b}");
                    let new_all_contents = match each_if_re.is_match(path.to_str().unwrap()) {
                        true => {
                            let d = each_if_re.replace(path.to_str().unwrap(), "${d}");
                            format!(
                                "{{{{#each {} }}}}{{{{#if {} }}}}\n{}{}{{{{/if}}}}{{{{/each}}}}",
                                b, d, contents, delimiter
                            )
                        }

                        false => format!(
                            "{{{{#each {} }}}}\n{}{}{{{{/each}}}}",
                            b, contents, delimiter
                        ),
                    };
                    let new_contents = render_template_file(
                        &h,
                        existing_app_file_tree,
                        &path,
                        &new_all_contents,
                        &value,
                    )?;
                    let new_contents_split: Vec<String> = new_contents
                        .split(delimiter)
                        .into_iter()
                        .map(|s| s.to_string())
                        .collect();

                    for (i, f) in files_to_create.into_iter().enumerate() {
                        let target_path = PathBuf::from(path_prefix.clone()).join(f);

                        transformed_templates
                            .insert(target_path, Some(new_contents_split[i].clone()));
                    }
                }
            } else if if_regex.is_match(path.to_str().unwrap()) {
                let path_prefix = if_regex.replace(path.to_str().unwrap(), "${c}");
                let path_prefix = h.render_template(path_prefix.to_string().as_str(), data)?;

                let new_path_suffix =
                    if_regex.replace(path.to_str().unwrap(), "{{#if ${b} }}${a}.hbs{{/if}}");

                let new_template = h.render_template(new_path_suffix.to_string().as_str(), data)?;

                if let Some(file_name) = new_template.strip_suffix(".hbs") {
                    let target_path = PathBuf::from(path_prefix.clone()).join(file_name);

                    let new_contents = render_template_file(
                        &h,
                        existing_app_file_tree,
                        &target_path,
                        &contents,
                        &value,
                    )?;
                    transformed_templates.insert(target_path, Some(new_contents));
                }
            } else if let Some(e) = path.extension() {
                if e == "hbs" {
                    let new_path = h.render_template(path.as_os_str().to_str().unwrap(), data)?;
                    let target_path = PathBuf::from(new_path).with_extension("");

                    let new_contents = render_template_file(
                        &h,
                        existing_app_file_tree,
                        &target_path,
                        &contents,
                        &value,
                    )?;

                    transformed_templates.insert(target_path, Some(new_contents));
                }
            }
        } else {
            let new_path = h.render_template(path.as_os_str().to_str().unwrap(), data)?;
            transformed_templates.insert(PathBuf::from(new_path), None);
        }
    }

    unflatten_file_tree(&transformed_templates)
}

pub fn render_template_file_tree_and_merge_with_existing<'a, T: Serialize>(
    app_file_tree: FileTree,
    h: &Handlebars<'a>,
    template_file_tree: &FileTree,
    data: &T,
) -> ScaffoldResult<FileTree> {
    let rendered_templates =
        render_template_file_tree(&app_file_tree, h, template_file_tree, data)?;

    let mut flattened_app_file_tree = flatten_file_tree(&app_file_tree);
    let flattened_templates = flatten_file_tree(&rendered_templates);

    flattened_app_file_tree.extend(flattened_templates);

    unflatten_file_tree(&flattened_app_file_tree)
}

pub fn templates_path() -> PathBuf {
    PathBuf::from(".templates")
}

pub fn choose_or_get_template_file_tree(
    file_tree: &FileTree,
    template: &Option<String>,
) -> ScaffoldResult<FileTree> {
    if dir_exists(file_tree, &templates_path()) {
        let template_name = choose_or_get_template(file_tree, template)?;

        Ok(FileTree::Directory(dir_content(
            &file_tree,
            &templates_path().join(template_name),
        )?))
    } else {
        let ui_framework = guess_or_choose_framework(file_tree)?;

        template_for_ui_framework(&ui_framework)
    }
}

pub fn choose_or_get_template(
    file_tree: &FileTree,
    template: &Option<String>,
) -> ScaffoldResult<String> {
    let templates_path = PathBuf::new().join(templates_path());

    let templates_dir_content =
        dir_content(file_tree, &templates_path).map_err(|_e| ScaffoldError::NoTemplatesFound)?;

    let templates = templates_dir_content
        .iter()
        .filter_map(|(k, v)| {
            if v.file_content().is_some() {
                return None;
            }
            k.to_str().map(|s| s.to_string())
        })
        .collect::<Vec<String>>();

    let chosen_template_name = match (template, templates.len()) {
        (_, 0) => Err(ScaffoldError::NoTemplatesFound),
        (None, 1) => Ok(templates[0].clone()),
        (None, _) => {
            let option = Select::with_theme(&ColorfulTheme::default())
                .with_prompt("Which template should we use?")
                .default(0)
                .items(&templates[..])
                .interact()?;

            Ok(templates[option].clone())
        }
        (Some(t), _) => match templates.contains(&t) {
            true => Ok(t.clone()),
            false => Err(ScaffoldError::TemplateNotFound(t.clone())),
        },
    }?;

    Ok(chosen_template_name)
}<|MERGE_RESOLUTION|>--- conflicted
+++ resolved
@@ -1,19 +1,9 @@
 use build_fs_tree::serde::Serialize;
 use dialoguer::theme::ColorfulTheme;
 use dialoguer::Select;
-<<<<<<< HEAD
-use handlebars::{
-    handlebars_helper, Context, Handlebars, Helper, HelperDef, HelperResult, Output, RenderContext,
-    RenderError, Renderable, ScopedJson, StringOutput,
-};
-use regex::Regex;
-use serde_json::{json, Value, Map};
-use std::collections::{BTreeMap, HashSet};
-=======
 use handlebars::Handlebars;
 use regex::Regex;
 use std::collections::BTreeMap;
->>>>>>> cbf6156a
 use std::ffi::OsString;
 use std::path::PathBuf;
 
@@ -57,343 +47,6 @@
     Ok(h)
 }
 
-<<<<<<< HEAD
-pub fn register_helpers<'a>(h: Handlebars<'a>) -> Handlebars<'a> {
-    let h = register_concat_helper(h);
-    let h = register_contains_helper(h);
-    let h = register_includes_helper(h);
-    let h = register_case_helpers(h);
-    let h = register_replace_helper(h);
-    let h = register_pluralize_helpers(h);
-    let h = register_merge_scope(h);
-    let h = register_uniq_lines(h);
-    let h = register_filter(h);
-
-    h
-}
-
-pub fn register_concat_helper<'a>(mut h: Handlebars<'a>) -> Handlebars<'a> {
-    h.register_helper(
-        "concat",
-        Box::new(
-            |h: &Helper,
-             _r: &Handlebars,
-             _: &Context,
-             _rc: &mut RenderContext,
-             out: &mut dyn Output|
-             -> HelperResult {
-                let result = h
-                    .params()
-                    .into_iter()
-                    .map(|p| p.render())
-                    .collect::<Vec<String>>()
-                    .join("");
-
-                out.write(result.as_ref())?;
-                Ok(())
-            },
-        ),
-    );
-
-    h
-}
-
-#[derive(Clone, Copy)]
-pub struct MergeScope;
-
-fn get_scope_open_and_close_char_indexes(
-    text: &String,
-    scope_opener: &String,
-) -> Result<(usize, usize), RenderError> {
-    let mut index = text.find(scope_opener.as_str()).ok_or(RenderError::new(
-        "Given scope opener not found in the given parameter",
-    ))?;
-
-    index = index + scope_opener.len() - 1;
-    let scope_opener_index = index.clone();
-    let mut scope_count = 1;
-
-    while scope_count > 0 {
-        index += 1;
-        match text.chars().nth(index) {
-            Some('{') => {
-                scope_count += 1;
-            }
-            Some('}') => {
-                scope_count -= 1;
-            }
-            None => {
-                return Err(RenderError::new("Malformed scopes"));
-            }
-            _ => {}
-        }
-    }
-
-    Ok((scope_opener_index, index))
-}
-
-impl HelperDef for MergeScope {
-    fn call<'reg: 'rc, 'rc>(
-        &self,
-        h: &Helper<'reg, 'rc>,
-        r: &'reg Handlebars<'reg>,
-        ctx: &'rc Context,
-        rc: &mut RenderContext<'reg, 'rc>,
-        out: &mut dyn Output,
-    ) -> HelperResult {
-        let t = h.template().ok_or(RenderError::new(
-            "merge_scope helper cannot have empty content",
-        ))?;
-
-        let s = h
-            .param(0)
-            .ok_or(RenderError::new("merge_scope helper needs two parameters"))?
-            .value()
-            .as_str()
-            .ok_or(RenderError::new(
-                "merge_scope first parameter must be a string",
-            ))?
-            .to_string();
-        let scope_opener = h
-            .param(1)
-            .ok_or(RenderError::new("merge_scope helper needs two parameters"))?
-            .value()
-            .as_str()
-            .ok_or(RenderError::new(
-                "merge_scope's second parameter must be a string",
-            ))?
-            .to_string();
-
-        let (scope_opener_index, scope_close_index) =
-            get_scope_open_and_close_char_indexes(&s, &scope_opener)?;
-
-        out.write(&s[0..=scope_opener_index])?;
-        let previous_scope_content = &s[(scope_opener_index + 1)..scope_close_index].to_string();
-
-        let mut data = ctx
-            .data()
-            .as_object()
-            .ok_or(RenderError::new("Context must be an object"))?
-            .clone();
-        data.insert(
-            String::from("previous_scope_content"),
-            Value::String(previous_scope_content.clone().trim().to_string()),
-        );
-        rc.set_context(Context::wraps(data)?);
-        t.render(r, ctx, rc, out)?;
-
-        out.write(&s[scope_close_index..])?;
-        Ok(())
-    }
-}
-pub fn register_merge_scope<'a>(mut h: Handlebars<'a>) -> Handlebars<'a> {
-    h.register_helper("merge_scope", Box::new(MergeScope));
-
-    h
-}
-
-#[derive(Clone, Copy)]
-pub struct UniqLines;
-
-impl HelperDef for UniqLines {
-    fn call<'reg: 'rc, 'rc>(
-        &self,
-        h: &Helper<'reg, 'rc>,
-        r: &'reg Handlebars<'reg>,
-        ctx: &'rc Context,
-        rc: &mut RenderContext<'reg, 'rc>,
-        out: &mut dyn Output,
-    ) -> HelperResult {
-        let t = h.template().ok_or(RenderError::new(
-            "uniq_lines helper cannot have empty content",
-        ))?;
-
-        let mut string_output = StringOutput::new();
-        t.render(r, ctx, rc, &mut string_output)?;
-
-        let rendered_string = string_output.into_string()?;
-
-        let unique_lines: Vec<String> = rendered_string
-            .split('\n')
-            .into_iter()
-            .map(|s| s.to_string())
-            .collect::<HashSet<String>>()
-            .into_iter()
-            .collect();
-
-        out.write(unique_lines.join("\n").as_str())?;
-        Ok(())
-    }
-}
-pub fn register_uniq_lines<'a>(mut h: Handlebars<'a>) -> Handlebars<'a> {
-    h.register_helper("uniq_lines", Box::new(UniqLines));
-
-    h
-}
-
-pub fn register_contains_helper<'a>(mut h: Handlebars<'a>) -> Handlebars<'a> {
-    handlebars_helper!(contains: |list: Option<Vec<Value>>, value: Value| list.is_some() && list.unwrap().contains(&value));
-    h.register_helper("contains", Box::new(contains));
-
-    h
-}
-
-pub fn register_includes_helper<'a>(mut h: Handlebars<'a>) -> Handlebars<'a> {
-    handlebars_helper!(includes: |string: String, substring: String| string.contains(&substring));
-    h.register_helper("includes", Box::new(includes));
-
-    h
-}
-
-pub fn register_replace_helper<'a>(mut h: Handlebars<'a>) -> Handlebars<'a> {
-    handlebars_helper!(replace: |s: String, pattern: String, replaced_by: String| s.replace(&pattern, replaced_by.as_str()));
-    h.register_helper("replace", Box::new(replace));
-
-    h
-}
-
-pub fn register_pluralize_helpers<'a>(mut h: Handlebars<'a>) -> Handlebars<'a> {
-    handlebars_helper!(singular: |s: String| pluralizer::pluralize(s.as_str(), 1, false));
-    h.register_helper("singular", Box::new(singular));
-    handlebars_helper!(plural: |s: String| pluralizer::pluralize(s.as_str(), 2, false));
-    h.register_helper("plural", Box::new(plural));
-
-    h
-}
-
-pub fn register_case_helpers<'a>(mut h: Handlebars<'a>) -> Handlebars<'a> {
-    handlebars_helper!(title_case: |s: String| s.to_case(Case::Title));
-    h.register_helper("title_case", Box::new(title_case));
-
-    handlebars_helper!(lower_case: |s: String| s.to_case(Case::Lower));
-    h.register_helper("lower_case", Box::new(lower_case));
-
-    handlebars_helper!(snake_case: |s: String| s.to_case(Case::Snake));
-    h.register_helper("snake_case", Box::new(snake_case));
-
-    handlebars_helper!(kebab_case: |s: String| s.to_case(Case::Kebab));
-    h.register_helper("kebab_case", Box::new(kebab_case));
-
-    handlebars_helper!(camel_case: |s: String| s.to_case(Case::Camel));
-    h.register_helper("camel_case", Box::new(camel_case));
-
-    handlebars_helper!(pascal_case: |s: String| s.to_case(Case::Pascal));
-    h.register_helper("pascal_case", Box::new(pascal_case));
-
-    h
-}
-
-#[derive(Clone, Copy)]
-pub struct FilterHelper;
-
-pub enum FilterableValues {
-    Array(Vec<Value>),
-    Object(Map<String, Value>), // imported from serde_json
-}
-
-/// A Handlebars helper to filter an iterable JSON value.
-/// It receives the value to be filtered and a string containing the condition predicate,
-/// then uses Handlebars' truthy logic to filter the items in the value.
-/// It also supports the `#if` helper's `includeZero` optional parameter.
-impl HelperDef for FilterHelper {
-    fn call_inner<'reg: 'rc, 'rc>(
-        &self,
-        h: &Helper<'reg, 'rc>,
-        r: &'reg Handlebars<'reg>,
-        _ctx: &'rc Context,
-        _rc: &mut RenderContext<'reg, 'rc>,
-    ) -> Result<ScopedJson<'reg, 'rc>, RenderError> {
-        let mut params = h.params().iter();
-        let value = params
-            .next()
-            .ok_or(RenderError::new(
-                "Filter helper: Param not found for index 0; must be value to be filtered",
-            ))?
-            .value();
-
-        let condition = params
-            .next()
-            .ok_or(RenderError::new("Filter helper: Param not found for index 1; must be string containing filter condition predicate"))?
-            .value()
-            .as_str()
-            .ok_or(RenderError::new("Filter helper: filter condition predicate must be a string"))?;
-
-        let include_zero = h
-            .hash_get("includeZero")
-            .and_then(|v| v.value().as_bool())
-            .unwrap_or(false);
-
-        let items: FilterableValues = match value {
-            Value::Array(items) => Ok(
-                FilterableValues::Array(items
-                    .iter()
-                    .cloned()
-                    .collect()
-                )
-            ),
-            Value::Object(items) => Ok(
-                FilterableValues::Object(items.clone())
-            ),
-            _ => Err(RenderError::new("Filter helper: value to be filtered must be an array or object"))
-        }?;
-
-        // This template allows us to evaluate the condition according to Handlebars'
-        // available helper functions and existing truthiness logic.
-        let template = format!(
-            "{}{}{}{}",
-            "{{#if ",
-            include_zero.then_some("includeZero=true").unwrap_or(""),
-            condition,
-            "}}true{{else}}false{{/if}}"
-        );
-
-        match items {
-            FilterableValues::Array(items) => {
-                let mut filtered_array = vec![];
-                for item in items.iter() {
-                    match r.render_template(&template, item) {
-                        Ok(s) => {
-                            if s.as_str() == "true" {
-                                filtered_array.push(item);
-                            }
-                        },
-                        Err(e) => {
-                            return Err(e);
-                        }
-                    }
-                }
-                Ok(ScopedJson::Derived(json!(filtered_array)))
-            },
-            FilterableValues::Object(object) => {
-                let mut filtered_object = Map::new();
-                for key in object.keys() {
-                    if let Some(v) = object.get(key) {
-                        match r.render_template(&template, v) {
-                            Ok(s) => {
-                                if s.as_str() == "true" {
-                                    filtered_object.insert(key.into(), v.clone());
-                                }
-                            },
-                            Err(e) => {
-                                return Err(e);
-                            }
-                        }
-                    }
-                }
-                Ok(ScopedJson::Derived(json!(filtered_object)))
-            }
-        }
-    }
-}
-
-fn register_filter<'a>(mut h: Handlebars<'a>) -> Handlebars<'a> {
-    h.register_helper("filter", Box::new(FilterHelper));
-
-    h
-}
-
-=======
->>>>>>> cbf6156a
 pub fn register_all_partials_in_dir<'a>(
     mut h: Handlebars<'a>,
     file_tree: &FileTree,
