--- conflicted
+++ resolved
@@ -93,11 +93,7 @@
 }}
 
 #[hdk_extern]
-<<<<<<< HEAD
-pub fn get_all_{snake_entry_def_name}_revisions(original_{snake_entry_def_name}_hash: ActionHash) -> ExternResult<Vec<Record>> {{
-=======
 pub fn get_all_revisions_for_{snake_entry_def_name}(original_{snake_entry_def_name}_hash: ActionHash) -> ExternResult<Vec<Record>> {{
->>>>>>> 5d2f0daf
     let Some(Details::Record(details)) = get_details(original_{snake_entry_def_name}_hash, GetOptions::default())? else {{
         return Ok(vec![]);
     }};
@@ -105,11 +101,7 @@
     let mut records = vec![details.record];
 
     for update in details.updates {{
-<<<<<<< HEAD
-        let mut update_records = get_all_{snake_entry_def_name}_revisions(update.action_address().clone())?;
-=======
         let mut update_records = get_all_revisions_for_{snake_entry_def_name}(update.action_address().clone())?;
->>>>>>> 5d2f0daf
 
         records.append(&mut update_records);
     }}
@@ -157,15 +149,11 @@
 }}
 
 #[hdk_extern]
-<<<<<<< HEAD
-pub fn get_all_{snake_entry_def_name}_revisions(original_{snake_entry_def_name}_hash: ActionHash) -> ExternResult<Vec<Record>> {{
-=======
 pub fn get_all_revisions_for_{snake_entry_def_name}(original_{snake_entry_def_name}_hash: ActionHash) -> ExternResult<Vec<Record>> {{
     let Some(original_record) = get_original_{snake_entry_def_name}(original_{snake_entry_def_name}_hash.clone())? else {{
         return Ok(vec![]);
     }};
 
->>>>>>> 5d2f0daf
     let links = get_links(original_{snake_entry_def_name}_hash.clone(), LinkTypes::{}, None)?;
 
     let get_input: Vec<GetInput> = links
@@ -178,12 +166,8 @@
 
     // load the records for all the links
     let records = HDK.with(|hdk| hdk.borrow().get(get_input))?;
-<<<<<<< HEAD
-    let records: Vec<Record> = records.into_iter().filter_map(|r| r).collect();
-=======
     let mut records: Vec<Record> = records.into_iter().filter_map(|r| r).collect();
     records.insert(0, original_record);
->>>>>>> 5d2f0daf
 
     Ok(records)
 }}
@@ -363,7 +347,6 @@
     )
 }
 
-<<<<<<< HEAD
 pub fn delete_handler(entry_def: &EntryDefinition) -> String {
     let pascal_entry_def_name = entry_def.name.to_case(Case::Pascal);
     let snake_entry_def_name = entry_def.name.to_case(Case::Snake);
@@ -463,22 +446,11 @@
         r#"#[hdk_extern]
 pub fn delete_{snake_entry_def_name}(original_{snake_entry_def_name}_hash: ActionHash) -> ExternResult<ActionHash> {{
   {delete_depending_links}
-=======
-pub fn delete_handler(entry_def_name: &String) -> String {
-    let snake_entry_def_name = entry_def_name.to_case(Case::Snake);
-    format!(
-        r#"#[hdk_extern]
-pub fn delete_{snake_entry_def_name}(original_{snake_entry_def_name}_hash: ActionHash) -> ExternResult<ActionHash> {{
->>>>>>> 5d2f0daf
   delete_entry(original_{snake_entry_def_name}_hash)
 }}
 
 #[hdk_extern]
-<<<<<<< HEAD
-pub fn get_deletes_for_{snake_entry_def_name}(
-=======
 pub fn get_all_deletes_for_{snake_entry_def_name}(
->>>>>>> 5d2f0daf
     original_{snake_entry_def_name}_hash: ActionHash,
 ) -> ExternResult<Option<Vec<SignedActionHashed>>> {{
     let Some(details) = get_details(original_{snake_entry_def_name}_hash, GetOptions::default())? else {{
@@ -491,8 +463,6 @@
         ))),
         Details::Record(record_details) => Ok(Some(record_details.deletes)),
     }}
-<<<<<<< HEAD
-=======
 }}
 
 #[hdk_extern]
@@ -506,7 +476,6 @@
     deletes.sort_by(|delete_a, delete_b| delete_a.action().timestamp().cmp(&delete_b.action().timestamp()));
 
     Ok(deletes.first().cloned())
->>>>>>> 5d2f0daf
 }}
 "#,
     )
