--- conflicted
+++ resolved
@@ -31,7 +31,6 @@
     let zome_manifest = coordinator_zome_file_tree.zome_manifest.clone();
 
     let snake_link_type_name = link_type_name.to_case(Case::Snake);
-
     let new_file_path = coordinator_zome_file_tree
         .zome_crate_path
         .join("src")
@@ -41,7 +40,7 @@
     let lib_rs_path = crate_src_path.join("lib.rs");
     let mut file_tree = coordinator_zome_file_tree.dna_file_tree.file_tree();
 
-    let handlers = match to_referenceable {
+    let link_type_handlers_file = match to_referenceable {
         Some(r) => normal_handlers(
             integrity_zome_name,
             from_referenceable,
@@ -52,16 +51,14 @@
         None => metadata_handlers(integrity_zome_name, link_type_name, from_referenceable),
     };
 
-    let file = unparse_pretty(&syn::parse_quote! { #handlers });
-
+    let file = unparse_pretty(&syn::parse_quote! { #link_type_handlers_file });
+
+    // insert handlers file
     insert_file(&mut file_tree, &new_file_path, &file)?;
 
-    // 2. Add this file as a module in the entry point for the crate
+    // add newly created file to lib.rs file
     map_file(&mut file_tree, &lib_rs_path, |contents| {
-        Ok(format!(
-            r#"pub mod {snake_link_type_name};
-{contents}"#,
-        ))
+        Ok(format!("pub mod {snake_link_type_name};\n{contents}",))
     })?;
 
     let dna_file_tree = DnaFileTree::from_dna_manifest_path(file_tree, &dna_manifest_path)?;
@@ -70,7 +67,6 @@
     Ok(zome_file_tree)
 }
 
-<<<<<<< HEAD
 fn normal_handlers(
     integrity_zome_name: &str,
     from_referenceable: &Referenceable,
@@ -79,19 +75,11 @@
     bidirectional: bool,
 ) -> TokenStream {
     let inverse_get_handler = bidirectional
-        .then_some(get_links_handler(
-            to_referenceable,
-            from_referenceable,
-            delete,
-        ))
+        .then(|| get_links_handler(to_referenceable, from_referenceable, delete))
         .unwrap_or_default();
 
     let delete_link_handler = delete
-        .then_some(remove_link_handlers(
-            from_referenceable,
-            to_referenceable,
-            bidirectional,
-        ))
+        .then(|| remove_link_handlers(from_referenceable, to_referenceable, bidirectional))
         .unwrap_or_default();
 
     let integrity_zome_name = format_ident!("{integrity_zome_name}");
@@ -112,8 +100,6 @@
     }
 }
 
-=======
->>>>>>> 5bf7183c
 fn metadata_handlers(
     integrity_zome_name: &str,
     link_type_name: &str,
@@ -278,10 +264,10 @@
     }
 }
 
-fn get_links_to_any_linkable_hash_handler(
+fn get_links_to_agent_handler(
     from_referenceable: &Referenceable,
     to_referenceable: &Referenceable,
-    deletable: bool,
+    delete: bool,
 ) -> TokenStream {
     let from_field_type = format_ident!("{}", from_referenceable.field_type().to_string());
     let from_arg_name = format_ident!("{}", from_referenceable.field_name(&Cardinality::Single));
@@ -305,31 +291,12 @@
         "get_deleted_{plural_snake_to_entry_type}_for_{singular_snake_from_entry_type}"
     );
 
-<<<<<<< HEAD
-    let get_deleted_links_handler = deletable
-        .then_some(quote::quote! {
-            #[hdk_extern]
-            pub fn #get_deleted_entry_for_entry_function_name(
-                #from_arg_name: #from_field_type,
-            ) -> ExternResult<Vec<(SignedActionHashed, Vec<SignedActionHashed>)>> {
-                let details = get_link_details(
-                    #from_arg_name,
-                    LinkTypes::#pascal_link_type_name,
-                    None,
-                    GetOptions::default(),
-                )?;
-                Ok(details
-                    .into_inner()
-                    .into_iter()
-                    .filter(|(_link, deletes)| !deletes.is_empty())
-                    .collect())
-=======
     let get_deleted_links_handler = delete
         .then(|| {
             quote::quote! {
                 #[hdk_extern]
                 pub fn #get_deleted_entry_for_entry_function_name(
-                    #from_arg_name: #from_hash_type,
+                    #from_arg_name: #from_field_type,
                 ) -> ExternResult<Vec<(SignedActionHashed, Vec<SignedActionHashed>)>> {
                     let details = get_link_details(
                         #from_arg_name,
@@ -343,7 +310,6 @@
                         .filter(|(_link, deletes)| !deletes.is_empty())
                         .collect())
                 }
->>>>>>> 5bf7183c
             }
         })
         .unwrap_or_default();
@@ -363,73 +329,10 @@
     }
 }
 
-fn get_links_to_agent_handler(
-    from_referenceable: &Referenceable,
-    to_referenceable: &Referenceable,
-    deletable: bool,
-) -> TokenStream {
-    let from_field_type = format_ident!("{}", from_referenceable.field_type().to_string());
-    let from_arg_name = format_ident!("{}", from_referenceable.field_name(&Cardinality::Single));
-
-    let pascal_link_type_name =
-        format_ident!("{}", link_type_name(from_referenceable, to_referenceable));
-    let singular_snake_from_entry_type = format_ident!(
-        "{}",
-        from_referenceable
-            .to_string(&Cardinality::Single)
-            .to_case(Case::Snake)
-    );
-    let plural_snake_to_entry_type = format_ident!(
-        "{}",
-        to_referenceable
-            .to_string(&Cardinality::Vector)
-            .to_case(Case::Snake)
-    );
-
-    let get_deleted_entry_for_entry_function_name = format_ident!(
-        "get_deleted_{plural_snake_to_entry_type}_for_{singular_snake_from_entry_type}"
-    );
-
-    let get_deleted_links_handler = deletable
-        .then_some(quote::quote! {
-            #[hdk_extern]
-            pub fn #get_deleted_entry_for_entry_function_name(
-                #from_arg_name: #from_field_type,
-            ) -> ExternResult<Vec<(SignedActionHashed, Vec<SignedActionHashed>)>> {
-                let details = get_link_details(
-                    #from_arg_name,
-                    LinkTypes::#pascal_link_type_name,
-                    None,
-                    GetOptions::default(),
-                )?;
-                Ok(details
-                    .into_inner()
-                    .into_iter()
-                    .filter(|(_link, deletes)| !deletes.is_empty())
-                    .collect())
-            }
-        })
-        .unwrap_or_default();
-
-    let get_entry_for_entry_function_name =
-        format_ident!("get_{plural_snake_to_entry_type}_for_{singular_snake_from_entry_type}");
-
-    quote::quote! {
-        #[hdk_extern]
-        pub fn #get_entry_for_entry_function_name(#from_arg_name: #from_field_type) -> ExternResult<Vec<Link>> {
-            get_links(
-                GetLinksInputBuilder::try_new(#from_arg_name, LinkTypes::#pascal_link_type_name)?.build(),
-            )
-        }
-
-        #get_deleted_links_handler
-    }
-}
-
 fn get_links_to_entry_handler(
     from_referenceable: &Referenceable,
     to_entry_type: &EntryTypeReference,
-    deletable: bool,
+    delete: bool,
 ) -> TokenStream {
     let from_field_type = format_ident!("{}", from_referenceable.field_type().to_string());
     let from_arg_name = format_ident!("{}", from_referenceable.field_name(&Cardinality::Single));
@@ -458,31 +361,12 @@
         "get_deleted_{plural_snake_to_entry_type}_for_{singular_snake_from_entry_type}"
     );
 
-<<<<<<< HEAD
-    let get_deleted_links_handler = deletable
-        .then_some(quote::quote! {
-            #[hdk_extern]
-            pub fn #get_deleted_entry_for_entry_function_name(
-                #from_arg_name: #from_field_type,
-            ) -> ExternResult<Vec<(SignedActionHashed, Vec<SignedActionHashed>)>> {
-                let details = get_link_details(
-                    #from_arg_name,
-                    LinkTypes::#pascal_link_type_name,
-                    None,
-                    GetOptions::default(),
-                )?;
-                Ok(details
-                    .into_inner()
-                    .into_iter()
-                    .filter(|(_link, deletes)| !deletes.is_empty())
-                    .collect())
-=======
     let get_deleted_links_handler = delete
         .then(|| {
             quote::quote! {
                 #[hdk_extern]
                 pub fn #get_deleted_entry_for_entry_function_name(
-                    #from_arg_name: #from_hash_type,
+                    #from_arg_name: #from_field_type,
                 ) -> ExternResult<Vec<(SignedActionHashed, Vec<SignedActionHashed>)>> {
                     let details = get_link_details(
                         #from_arg_name,
@@ -496,7 +380,6 @@
                         .filter(|(_link, deletes)| !deletes.is_empty())
                         .collect())
                 }
->>>>>>> 5bf7183c
             }
         })
         .unwrap_or_default();
@@ -516,12 +399,77 @@
     }
 }
 
+fn get_links_to_any_linkable_hash_handler(
+    from_referenceable: &Referenceable,
+    to_referenceable: &Referenceable,
+    deletable: bool,
+) -> TokenStream {
+    let from_field_type = format_ident!("{}", from_referenceable.field_type().to_string());
+    let from_arg_name = format_ident!("{}", from_referenceable.field_name(&Cardinality::Single));
+
+    let pascal_link_type_name =
+        format_ident!("{}", link_type_name(from_referenceable, to_referenceable));
+    let singular_snake_from_entry_type = format_ident!(
+        "{}",
+        from_referenceable
+            .to_string(&Cardinality::Single)
+            .to_case(Case::Snake)
+    );
+    let plural_snake_to_entry_type = format_ident!(
+        "{}",
+        to_referenceable
+            .to_string(&Cardinality::Vector)
+            .to_case(Case::Snake)
+    );
+
+    let get_deleted_entry_for_entry_function_name = format_ident!(
+        "get_deleted_{plural_snake_to_entry_type}_for_{singular_snake_from_entry_type}"
+    );
+
+    let get_deleted_links_handler = deletable
+        .then(|| {
+            quote::quote! {
+                #[hdk_extern]
+                pub fn #get_deleted_entry_for_entry_function_name(
+                    #from_arg_name: #from_field_type,
+                ) -> ExternResult<Vec<(SignedActionHashed, Vec<SignedActionHashed>)>> {
+                    let details = get_link_details(
+                        #from_arg_name,
+                        LinkTypes::#pascal_link_type_name,
+                        None,
+                        GetOptions::default(),
+                    )?;
+                    Ok(details
+                        .into_inner()
+                        .into_iter()
+                        .filter(|(_link, deletes)| !deletes.is_empty())
+                        .collect())
+                }
+            }
+        })
+        .unwrap_or_default();
+
+    let get_entry_for_entry_function_name =
+        format_ident!("get_{plural_snake_to_entry_type}_for_{singular_snake_from_entry_type}");
+
+    quote::quote! {
+        #[hdk_extern]
+        pub fn #get_entry_for_entry_function_name(#from_arg_name: #from_field_type) -> ExternResult<Vec<Link>> {
+            get_links(
+                GetLinksInputBuilder::try_new(#from_arg_name, LinkTypes::#pascal_link_type_name)?.build(),
+            )
+        }
+
+        #get_deleted_links_handler
+    }
+}
+
 fn remove_link_handlers(
     from_referenceable: &Referenceable,
     to_referenceable: &Referenceable,
     bidirectional: bool,
 ) -> TokenStream {
-    let from_hash_type = from_referenceable.field_type().to_string();
+    let from_field_type = from_referenceable.field_type().to_string();
     let from_arg_name = from_referenceable.field_name(&Cardinality::Single);
 
     let inverse_link_type_name =
@@ -545,21 +493,20 @@
         "Remove{singular_pascal_to_entry_type}For{singular_pascal_from_entry_type}Input"
     );
     let base_field_name = format_ident!("base_{from_arg_name}");
-    let from_hash_type = format_ident!("{from_hash_type}");
+    let from_field_type = format_ident!("{from_field_type}");
     let target_field_name = format_ident!("target_{to_arg_name}");
-    let to_hash_type = format_ident!("{}", to_referenceable.field_type().to_string());
+    let to_field_type = format_ident!("{}", to_referenceable.field_type().to_string());
 
     let delete_link_for_link_function_name =
         format_ident!("delete_{singular_snake_to_entry_type}_for_{singular_snake_from_entry_type}");
     let pascal_link_type_name =
         format_ident!("{}", link_type_name(from_referenceable, to_referenceable));
 
-    let from_link_hash_type = get_hash_type_from_referenceable(to_referenceable);
-
-<<<<<<< HEAD
+    let from_link_hash_type_code = hash_type_code_from_referenceable(to_referenceable);
+
     let bidirectional_remove = bidirectional
         .then(|| {
-            let from_inverse_hash_type = get_hash_type_from_referenceable(from_referenceable);
+            let from_inverse_hash_type = hash_type_code_from_referenceable(from_referenceable);
 
             quote! {
                 let links = get_links(
@@ -571,16 +518,6 @@
                     if #from_inverse_hash_type == input.#base_field_name {
                         delete_link(link.create_link_hash)?;
                     }
-=======
-    let bidirectional_remove = bidirectional.then(||
-        quote! {
-            let links = get_links(
-                GetLinksInputBuilder::try_new(input.#target_field_name.clone(), LinkTypes::#inverse_link_type_name)?.build(),
-            )?;
-            for link in links {
-                if #from_inverse == input.#base_field_name {
-                    delete_link(link.create_link_hash)?;
->>>>>>> 5bf7183c
                 }
             }
         })
@@ -589,8 +526,8 @@
     quote! {
         #[derive(Serialize, Deserialize, Debug)]
         pub struct #remove_link_for_link_struct_name {
-            pub #base_field_name: #from_hash_type,
-            pub #target_field_name: #to_hash_type,
+            pub #base_field_name: #from_field_type,
+            pub #target_field_name: #to_field_type,
         }
 
         #[hdk_extern]
@@ -599,7 +536,7 @@
                 GetLinksInputBuilder::try_new(input.#base_field_name.clone(), LinkTypes::#pascal_link_type_name)?.build(),
             )?;
             for link in links {
-                if #from_link_hash_type == input.#target_field_name {
+                if #from_link_hash_type_code == input.#target_field_name {
                     delete_link(link.create_link_hash)?;
                 }
             }
@@ -609,8 +546,7 @@
     }
 }
 
-<<<<<<< HEAD
-fn get_hash_type_from_referenceable(referenceable: &Referenceable) -> TokenStream {
+fn hash_type_code_from_referenceable(referenceable: &Referenceable) -> TokenStream {
     match referenceable {
         Referenceable::Agent { .. } => quote! {
             AgentPubKey::from(
@@ -625,40 +561,12 @@
             link.target.clone().into_hash()
         },
         Referenceable::EntryType(_) => {
-            let hash_type = referenceable.field_type().to_string();
-            let into_hash_method_name = format_ident!("into_{}", hash_type.to_case(Case::Snake));
-            let error_message =
-                format!("No {} associated with link", hash_type.to_case(Case::Lower));
-=======
-fn normal_handlers(
-    integrity_zome_name: &str,
-    from_referenceable: &Referenceable,
-    to_referenceable: &Referenceable,
-    delete: bool,
-    bidirectional: bool,
-) -> TokenStream {
-    let inverse_get = bidirectional
-        .then(|| get_links_handler(to_referenceable, from_referenceable, delete))
-        .unwrap_or_default();
-
-    let delete_link_handler = delete
-        .then(|| remove_link_handlers(from_referenceable, to_referenceable, bidirectional))
-        .unwrap_or_default();
-
-    let integrity_zome_name = format_ident!("{integrity_zome_name}");
-    let add_links_handler = add_link_handler(from_referenceable, to_referenceable, bidirectional);
-    let get_links_handler = get_links_handler(from_referenceable, to_referenceable, delete);
-
-    quote! {
-        use hdk::prelude::*;
-        use #integrity_zome_name::*;
-
-        #add_links_handler
-
-        #get_links_handler
-
-        #inverse_get
->>>>>>> 5bf7183c
+            let field_type = referenceable.field_type().to_string();
+            let into_hash_method_name = format_ident!("into_{}", field_type.to_case(Case::Snake));
+            let error_message = format!(
+                "No {} associated with link",
+                field_type.to_case(Case::Lower)
+            );
 
             quote! {
                 link.target
