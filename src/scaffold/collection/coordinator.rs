use std::ffi::OsString;

use convert_case::{Case, Casing};
use dialoguer::{theme::ColorfulTheme, Select};
use holochain_types::prelude::ZomeManifest;

use crate::{
    error::{ScaffoldError, ScaffoldResult},
    file_tree::{insert_file, map_file, map_rust_files},
    scaffold::{
        dna::DnaFileTree,
        entry_type::definitions::EntryTypeReference,
        zome::{
            coordinator::{find_extern_function_in_zomes, find_extern_function_or_choose},
            utils::get_coordinator_zomes_for_integrity,
            ZomeFileTree,
        },
    },
};

use super::CollectionType;

fn global_collection_getter(
    integrity_zome_name: &str,
    collection_name: &str,
    link_type_name: &str,
) -> String {
    let snake_collection_name = collection_name.to_case(Case::Snake);

    format!(
        r#"use hdk::prelude::*;
use {integrity_zome_name}::*;

#[hdk_extern]
pub fn get_{snake_collection_name}() -> ExternResult<Vec<Link>> {{
    let path = Path::from("{snake_collection_name}");
    get_links(GetLinksInputBuilder::try_new(path.path_entry_hash()?, LinkTypes::{link_type_name})?.build())
}}
"#,
    )
}

fn by_author_collection_getter(
    integrity_zome_name: &str,
    collection_name: &str,
    link_type_name: &str,
) -> String {
    format!(
        r#"use hdk::prelude::*;
use {integrity_zome_name}::*;

#[hdk_extern]
pub fn get_{collection_name}(author: AgentPubKey) -> ExternResult<Vec<Link>> {{
    get_links(GetLinksInputBuilder::try_new(author, LinkTypes::{link_type_name})?.build())
}}
"#,
    )
}

fn add_create_link_in_create_function(
    dna_file_tree: DnaFileTree,
    coordinator_zomes_for_integrity: &Vec<ZomeManifest>,
    collection_name: &str,
    link_type_name: &str,
    collection_type: &CollectionType,
    entry_type_reference: &EntryTypeReference,
) -> ScaffoldResult<DnaFileTree> {
    let dna_manifest_path = dna_file_tree.dna_manifest_path.clone();

    let (chosen_coordinator_zome, fn_name) = find_extern_function_or_choose(
        &dna_file_tree,
        coordinator_zomes_for_integrity,
        &format!(
            "create_{}",
            entry_type_reference.entry_type.to_case(Case::Snake)
        ),
        &format!(
            "At the end of which function should the {} entries be collected?",
            entry_type_reference.entry_type.to_case(Case::Pascal)
        ),
    )?;

    let zome_file_tree = ZomeFileTree::from_zome_manifest(dna_file_tree, chosen_coordinator_zome)?;

    let snake_case_entry_type = entry_type_reference.entry_type.to_case(Case::Snake);

    let mut create_link_stmts = match entry_type_reference.reference_entry_hash {
        true => vec![format!(
            "let {}_entry_hash = hash_entry(&{})?;",
            snake_case_entry_type, snake_case_entry_type
        )],
        false => vec![],
    };

    let link_to_variable = match entry_type_reference.reference_entry_hash {
        true => format!("{}_entry_hash", snake_case_entry_type),
        false => format!("{}_hash", snake_case_entry_type),
    };

    match collection_type {
        CollectionType::Global => {
            create_link_stmts.push(format!(r#"let path = Path::from("{}");"#, collection_name));
            create_link_stmts.push(format!(
                r#"create_link(path.path_entry_hash()?, {}.clone(), LinkTypes::{}, ())?;"#,
                link_to_variable, link_type_name
            ));
        }
        CollectionType::ByAuthor => {
            create_link_stmts
                .push("let my_agent_pub_key = agent_info()?.agent_latest_pubkey;".to_string());
            create_link_stmts.push(format!(
                r#"create_link(my_agent_pub_key, {}.clone(), LinkTypes::{}, ())?;"#,
                link_to_variable, link_type_name
            ));
        }
    };

    let stmts = create_link_stmts
        .into_iter()
        .map(|s| syn::parse_str::<syn::Stmt>(s.as_str()))
        .collect::<Result<Vec<syn::Stmt>, syn::Error>>()?;

    let crate_src_path = zome_file_tree.zome_crate_path.join("src");

    let mut file_tree = zome_file_tree.dna_file_tree.file_tree();

    let v: Vec<OsString> = crate_src_path
        .clone()
        .iter()
        .map(|s| s.to_os_string())
        .collect();
    map_rust_files(
        file_tree
            .path_mut(&mut v.iter())
            .ok_or(ScaffoldError::PathNotFound(crate_src_path.clone()))?,
        |_file_path, mut file| {
            file.items = file
                .items
                .into_iter()
                .map(|i| {
                    if let syn::Item::Fn(mut item_fn) = i.clone() {
                        if item_fn
                            .attrs
                            .iter()
                            .any(|a| a.path().segments.iter().any(|s| s.ident.eq("hdk_extern")))
                            && item_fn.sig.ident.eq(&fn_name.sig.ident)
                        {
                            for new_stmt in stmts.clone() {
                                item_fn
                                    .block
                                    .stmts
                                    .insert(item_fn.block.stmts.len() - 1, new_stmt);
                            }
                            return syn::Item::Fn(item_fn);
                        }
                    }

                    i
                })
                .collect();

            Ok(file)
        },
    )
    .map_err(|e| match e {
        ScaffoldError::MalformedFile(path, error) => {
            ScaffoldError::MalformedFile(crate_src_path.join(path), error)
        }
        _ => e,
    })?;

    let dna_file_tree = DnaFileTree::from_dna_manifest_path(file_tree, &dna_manifest_path)?;

    Ok(dna_file_tree)
}

fn add_delete_link_in_delete_function(
    dna_file_tree: DnaFileTree,
    coordinator_zomes_for_integrity: &Vec<ZomeManifest>,
    collection_name: &str,
    link_type_name: &str,
    collection_type: &CollectionType,
    entry_type_reference: &EntryTypeReference,
) -> ScaffoldResult<(DnaFileTree, bool)> {
    let dna_manifest_path = dna_file_tree.dna_manifest_path.clone();

    let Some((chosen_coordinator_zome, fn_name)) = find_extern_function_in_zomes(
        &dna_file_tree,
        coordinator_zomes_for_integrity,
        &format!(
            "delete_{}",
            entry_type_reference.entry_type.to_case(Case::Snake)
        ),
    )?
    else {
        return Ok((dna_file_tree, false));
    };

    let zome_file_tree = ZomeFileTree::from_zome_manifest(dna_file_tree, chosen_coordinator_zome)?;

    let snake_case_entry_type = entry_type_reference.entry_type.to_case(Case::Snake);
    let pascal_case_entry_type = entry_type_reference.entry_type.to_case(Case::Pascal);

    let target_hash_variable = match entry_type_reference.reference_entry_hash {
        true =>
            r#"record.action().entry_hash().ok_or(wasm_error!(WasmErrorInner::Guest("Record does not have an entry".to_string())))?"#.to_string()
        ,
        false => format!("&original_{snake_case_entry_type}_hash"),
    };
    let into_hash_fn = match entry_type_reference.reference_entry_hash {
        true => "into_entry_hash()".to_string(),
        false => "into_action_hash()".to_string(),
    };

    let mut delete_link_stmts: Vec<String> = vec![];
    match collection_type {
        CollectionType::Global => {
            delete_link_stmts.push(format!(r#"let path = Path::from("{}");"#, collection_name));
            delete_link_stmts.push(format!(
                r#"let links = get_links(
                    GetLinksInputBuilder::try_new(path.path_entry_hash()?, LinkTypes::{link_type_name})?.build(),
                )?;"#,
            ));
            delete_link_stmts.push(format!(
                r#"for link in links {{
                    if let Some(hash) = link.target.{into_hash_fn} {{
                       if hash.eq({target_hash_variable}) {{
                            delete_link(link.create_link_hash)?;
                        }}
                    }}
                }}"#,
            ));
        }
        CollectionType::ByAuthor => {
            delete_link_stmts.insert(
                0,
                r#"
<<<<<<< HEAD
                let record = match details {{
=======
                let record = match details {
>>>>>>> f78763e1
                    Details::Record(details) => Ok(details.record),
                    _ => Err(wasm_error!(WasmErrorInner::Guest(String::from(
                        "Malformed get details response"
                    )))),
<<<<<<< HEAD
                }}?;
=======
                }?;
>>>>>>> f78763e1
            "#
                .to_string(),
            );
            delete_link_stmts.insert(0, format!(r#"
                let details = get_details(original_{snake_case_entry_type}_hash.clone(), GetOptions::default())?
<<<<<<< HEAD
                    .ok_or(wasm_error!(WasmErrorInner::Guest(String::from("{{pascal_entry_def_name}} not found"))))?;
=======
                    .ok_or(wasm_error!(WasmErrorInner::Guest(String::from("{pascal_case_entry_type} not found"))))?;
>>>>>>> f78763e1
            "#));
            delete_link_stmts.push(format!(
                r#"let links = get_links(
                    GetLinksInputBuilder::try_new(record.action().author().clone(), LinkTypes::{link_type_name})?.build()
                )?;"#,
            ));
            delete_link_stmts.push(format!(
                r#"for link in links {{
                    if let Some(hash) = link.target.{into_hash_fn} {{
                       if hash.eq({target_hash_variable}) {{
                            delete_link(link.create_link_hash)?;
                        }}
                    }}
                }}"#,
            ));
        }
    };

    let stmts = delete_link_stmts
        .iter()
        .map(|s| syn::parse_str::<syn::Stmt>(s))
        .collect::<Result<Vec<syn::Stmt>, syn::Error>>()?;

    let crate_src_path = zome_file_tree.zome_crate_path.join("src");

    let mut file_tree = zome_file_tree.dna_file_tree.file_tree();

    let v: Vec<OsString> = crate_src_path
        .clone()
        .iter()
        .map(|s| s.to_os_string())
        .collect();
    map_rust_files(
        file_tree
            .path_mut(&mut v.iter())
            .ok_or(ScaffoldError::PathNotFound(crate_src_path.clone()))?,
        |_file_path, mut file| {
            file.items = file
                .items
                .into_iter()
                .map(|item| {
                    if let syn::Item::Fn(mut item_fn) = item.clone() {
                        if item_fn
                            .attrs
                            .iter()
                            .any(|a| a.path().segments.iter().any(|s| s.ident.eq("hdk_extern")))
                            && item_fn.sig.ident.eq(&fn_name.sig.ident)
                        {
                            for new_stmt in stmts.clone() {
                                item_fn
                                    .block
                                    .stmts
                                    .insert(item_fn.block.stmts.len() - 1, new_stmt);
                            }
                            return syn::Item::Fn(item_fn);
                        }
                    }

                    item
                })
                .collect();

            Ok(file)
        },
    )
    .map_err(|e| match e {
        ScaffoldError::MalformedFile(path, error) => {
            ScaffoldError::MalformedFile(crate_src_path.join(path), error)
        }
        _ => e,
    })?;

    let dna_file_tree = DnaFileTree::from_dna_manifest_path(file_tree, &dna_manifest_path)?;

    Ok((dna_file_tree, true))
}

pub fn add_collection_to_coordinators(
    integrity_zome_file_tree: ZomeFileTree,
    collection_name: &str,
    link_type_name: &str,
    collection_type: &CollectionType,
    entry_type: &EntryTypeReference,
) -> ScaffoldResult<(DnaFileTree, ZomeManifest, bool)> {
    let integrity_zome_name = integrity_zome_file_tree.zome_manifest.name.0.to_string();
    let dna_manifest_path = integrity_zome_file_tree
        .dna_file_tree
        .dna_manifest_path
        .clone();

    let coordinator_zomes_for_integrity = get_coordinator_zomes_for_integrity(
        &integrity_zome_file_tree.dna_file_tree.dna_manifest,
        &integrity_zome_name,
    );

    let coordinator_zome = match coordinator_zomes_for_integrity.len() {
        0 => Err(ScaffoldError::NoCoordinatorZomesFoundForIntegrityZome(
            integrity_zome_file_tree.dna_file_tree.dna_manifest.name(),
            integrity_zome_file_tree.zome_manifest.name.0.to_string(),
        )),
        1 => Ok(coordinator_zomes_for_integrity[0].clone()),
        _ => {
            let names: Vec<String> = coordinator_zomes_for_integrity
                .iter()
                .map(|z| z.name.0.to_string())
                .collect();
            let selection = Select::with_theme(&ColorfulTheme::default())
                .with_prompt(
                    "Which coordinator zome should the collection getter functions be scaffolded in?",
                )
                .default(0)
                .items(&names[..])
                .interact()?;

            Ok(coordinator_zomes_for_integrity[selection].clone())
        }
    }?;

    // 1. Create an INDEX_NAME.rs in "src/", with the appropriate zome functions

    let zome_file_tree = ZomeFileTree::from_zome_manifest(
        integrity_zome_file_tree.dna_file_tree,
        coordinator_zome.clone(),
    )?;

    let snake_link_type_name = collection_name.to_case(Case::Snake);

    let getter = match collection_type {
        CollectionType::Global => {
            global_collection_getter(&integrity_zome_name, collection_name, link_type_name)
        }
        CollectionType::ByAuthor => {
            by_author_collection_getter(&integrity_zome_name, collection_name, link_type_name)
        }
    };

    let mut file_tree = zome_file_tree.dna_file_tree.file_tree();

    let crate_src_path = zome_file_tree.zome_crate_path.join("src");
    let collection_path = crate_src_path.join(format!("{}.rs", snake_link_type_name.clone()));
    insert_file(&mut file_tree, &collection_path, &getter)?;

    // 2. Add this file as a module in the entry point for the crate

    let lib_rs_path = crate_src_path.join("lib.rs");

    map_file(&mut file_tree, &lib_rs_path, |s| {
        Ok(format!(
            r#"pub mod {};

{}"#,
            snake_link_type_name, s
        ))
    })?;

    let mut dna_file_tree = DnaFileTree::from_dna_manifest_path(file_tree, &dna_manifest_path)?;

    dna_file_tree = add_create_link_in_create_function(
        dna_file_tree,
        &coordinator_zomes_for_integrity,
        collection_name,
        link_type_name,
        collection_type,
        entry_type,
    )?;

    let (dna_file_tree, deletable) = add_delete_link_in_delete_function(
        dna_file_tree,
        &coordinator_zomes_for_integrity,
        collection_name,
        link_type_name,
        collection_type,
        entry_type,
    )?;

    Ok((dna_file_tree, coordinator_zome, deletable))
}<|MERGE_RESOLUTION|>--- conflicted
+++ resolved
@@ -235,30 +235,18 @@
             delete_link_stmts.insert(
                 0,
                 r#"
-<<<<<<< HEAD
-                let record = match details {{
-=======
                 let record = match details {
->>>>>>> f78763e1
                     Details::Record(details) => Ok(details.record),
                     _ => Err(wasm_error!(WasmErrorInner::Guest(String::from(
                         "Malformed get details response"
                     )))),
-<<<<<<< HEAD
-                }}?;
-=======
                 }?;
->>>>>>> f78763e1
             "#
                 .to_string(),
             );
             delete_link_stmts.insert(0, format!(r#"
                 let details = get_details(original_{snake_case_entry_type}_hash.clone(), GetOptions::default())?
-<<<<<<< HEAD
-                    .ok_or(wasm_error!(WasmErrorInner::Guest(String::from("{{pascal_entry_def_name}} not found"))))?;
-=======
                     .ok_or(wasm_error!(WasmErrorInner::Guest(String::from("{pascal_case_entry_type} not found"))))?;
->>>>>>> f78763e1
             "#));
             delete_link_stmts.push(format!(
                 r#"let links = get_links(
