use dialoguer::{theme::ColorfulTheme, Select};
use include_dir::{include_dir, Dir};
use std::{ffi::OsString, io, path::PathBuf, str::FromStr};

use crate::{
    error::{ScaffoldError, ScaffoldResult},
    file_tree::{dir_exists, dir_to_file_tree, file_exists, FileTree},
};

static LIT_TEMPLATES: Dir<'static> = include_dir!("$CARGO_MANIFEST_DIR/templates/lit");
static SVELTE_TEMPLATES: Dir<'static> = include_dir!("$CARGO_MANIFEST_DIR/templates/svelte");
static VUE_TEMPLATES: Dir<'static> = include_dir!("$CARGO_MANIFEST_DIR/templates/vue");
static VANILLA_TEMPLATES: Dir<'static> = include_dir!("$CARGO_MANIFEST_DIR/templates/vanilla");
static HEADLESS_TEMPLATE: Dir<'static> = include_dir!("$CARGO_MANIFEST_DIR/templates/headless");

#[derive(Debug, Clone, Copy)]
pub enum UiFramework {
    Vanilla,
    Lit,
    Svelte,
    Vue,
    Other(String),
}

impl UiFramework {
    pub fn template_filetree(&self) -> ScaffoldResult<FileTree> {
        let dir = match self {
            UiFramework::Lit => &LIT_TEMPLATES,
            UiFramework::Vanilla => &VANILLA_TEMPLATES,
            UiFramework::Svelte => &SVELTE_TEMPLATES,
            UiFramework::Vue => &VUE_TEMPLATES,
        };
        dir_to_file_tree(dir)
    }

    pub fn choose() -> ScaffoldResult<UiFramework> {
        let frameworks = [
            UiFramework::Lit,
            UiFramework::Svelte,
            UiFramework::Vue,
            UiFramework::Vanilla,
        ];
        let selection = Select::with_theme(&ColorfulTheme::default())
            .with_prompt("Choose UI framework:")
            .default(0)
            .items(&frameworks[..])
            .interact()?;
        Ok(frameworks[selection])
    }

    pub fn choose_non_vanilla() -> ScaffoldResult<UiFramework> {
        let frameworks = [UiFramework::Lit, UiFramework::Svelte, UiFramework::Vue];
        let selection = Select::with_theme(&ColorfulTheme::default())
            .with_prompt("Choose UI framework:")
            .default(0)
            .items(&frameworks[..])
            .interact()?;
        Ok(frameworks[selection])
    }
}

impl TryFrom<&FileTree> for UiFramework {
    type Error = ScaffoldError;

    fn try_from(app_file_tree: &FileTree) -> Result<Self, Self::Error> {
        let ui_package_json_path = PathBuf::from("ui/package.json");
        if file_exists(app_file_tree, &ui_package_json_path) {
            let v: Vec<OsString> = ui_package_json_path
                .iter()
                .map(|s| s.to_os_string())
                .collect();
            let ui_package_json = app_file_tree
                .path(&mut v.iter())
                .ok_or(ScaffoldError::PathNotFound(ui_package_json_path.clone()))?
                .file_content()
                .ok_or(ScaffoldError::PathNotFound(ui_package_json_path.clone()))?
                .clone();
            if ui_package_json.contains("lit") {
                return Ok(UiFramework::Lit);
            } else if ui_package_json.contains("svelte") {
                return Ok(UiFramework::Svelte);
            } else if ui_package_json.contains("vue") {
                return Ok(UiFramework::Vue);
            } else if !dir_exists(app_file_tree, &PathBuf::from("ui/src")) {
                return Ok(UiFramework::Vanilla);
            }
        }
        UiFramework::choose()
    }
}

impl std::fmt::Display for UiFramework {
    fn fmt(&self, f: &mut std::fmt::Formatter<'_>) -> std::fmt::Result {
        let str = match self {
            UiFramework::Vanilla => "vanilla",
            UiFramework::Lit => "lit",
            UiFramework::Svelte => "svelte",
            UiFramework::Vue => "vue",
<<<<<<< HEAD
            UiFramework::Other(name) => name,
        }
        .into()
=======
        };
        write!(f, "{str}")
>>>>>>> 0b0ec27b
    }
}

impl FromStr for UiFramework {
    type Err = ScaffoldError;

    fn from_str(s: &str) -> ScaffoldResult<UiFramework> {
        match s {
            "vanilla" => Ok(UiFramework::Vanilla),
            "svelte" => Ok(UiFramework::Svelte),
            "vue" => Ok(UiFramework::Vue),
            "lit" => Ok(UiFramework::Lit),
            other => Ok(UiFramework::Other(other.to_owned())),
        }
    }
<<<<<<< HEAD
}

pub fn guess_or_choose_framework(app_file_tree: &FileTree) -> ScaffoldResult<UiFramework> {
    let ui_package_json_path = PathBuf::from("ui/package.json");

    if file_exists(app_file_tree, &ui_package_json_path) {
        let v: Vec<OsString> = ui_package_json_path
            .iter()
            .map(|s| s.to_os_string())
            .collect();
        let ui_package_json = app_file_tree
            .path(&mut v.iter())
            .ok_or(ScaffoldError::PathNotFound(ui_package_json_path.clone()))?
            .file_content()
            .ok_or(ScaffoldError::PathNotFound(ui_package_json_path.clone()))?
            .clone();

        if ui_package_json.contains("lit") {
            return Ok(UiFramework::Lit);
        } else if ui_package_json.contains("svelte") {
            return Ok(UiFramework::Svelte);
        } else if ui_package_json.contains("vue") {
            return Ok(UiFramework::Vue);
        } else if !dir_exists(app_file_tree, &PathBuf::from("ui/src")) {
            return Ok(UiFramework::Vanilla);
        }
    }
    choose_ui_framework()
}

pub fn choose_ui_framework() -> ScaffoldResult<UiFramework> {
    let frameworks = ["Vue", "Svelte", "Lit", "Vanilla", "headless"];
    let selection = prompt_selection("Choose UI framework:", &frameworks)?;

    UiFramework::from_str(frameworks[selection].to_lowercase().as_str())
}

pub fn choose_non_vanilla_ui_framework() -> ScaffoldResult<UiFramework> {
    let frameworks = ["Vue", "Svelte", "Lit"];
    let selection = prompt_selection("Chooose UI framework:", &frameworks)?;
    UiFramework::from_str(frameworks[selection].to_lowercase().as_str())
}

fn prompt_selection(prompt: &str, choices: &[&str]) -> io::Result<usize> {
    Select::with_theme(&ColorfulTheme::default())
        .with_prompt(prompt)
        .default(0)
        .items(choices)
        .interact()
}

pub fn template_for_ui_framework(framework: &UiFramework) -> ScaffoldResult<FileTree> {
    let dir = match framework {
        UiFramework::Lit => &LIT_TEMPLATES,
        UiFramework::Vanilla => &VANILLA_TEMPLATES,
        UiFramework::Svelte => &SVELTE_TEMPLATES,
        UiFramework::Vue => &VUE_TEMPLATES,
        UiFramework::Other(other) if other == "headless" => &HEADLESS_TEMPLATE,
        UiFramework::Other(t) => {
            return Err(ScaffoldError::MalformedTemplate(format!(
                "Inbuilt template {t} not found."
            )));
        }
    };

    dir_to_file_tree(dir)
=======
>>>>>>> 0b0ec27b
}<|MERGE_RESOLUTION|>--- conflicted
+++ resolved
@@ -1,6 +1,6 @@
 use dialoguer::{theme::ColorfulTheme, Select};
 use include_dir::{include_dir, Dir};
-use std::{ffi::OsString, io, path::PathBuf, str::FromStr};
+use std::{ffi::OsString, path::PathBuf, str::FromStr};
 
 use crate::{
     error::{ScaffoldError, ScaffoldResult},
@@ -13,7 +13,7 @@
 static VANILLA_TEMPLATES: Dir<'static> = include_dir!("$CARGO_MANIFEST_DIR/templates/vanilla");
 static HEADLESS_TEMPLATE: Dir<'static> = include_dir!("$CARGO_MANIFEST_DIR/templates/headless");
 
-#[derive(Debug, Clone, Copy)]
+#[derive(Debug, Clone)]
 pub enum UiFramework {
     Vanilla,
     Lit,
@@ -29,6 +29,7 @@
             UiFramework::Vanilla => &VANILLA_TEMPLATES,
             UiFramework::Svelte => &SVELTE_TEMPLATES,
             UiFramework::Vue => &VUE_TEMPLATES,
+            UiFramework::Other(_) => &HEADLESS_TEMPLATE,
         };
         dir_to_file_tree(dir)
     }
@@ -45,7 +46,7 @@
             .default(0)
             .items(&frameworks[..])
             .interact()?;
-        Ok(frameworks[selection])
+        Ok(frameworks[selection].clone())
     }
 
     pub fn choose_non_vanilla() -> ScaffoldResult<UiFramework> {
@@ -55,7 +56,7 @@
             .default(0)
             .items(&frameworks[..])
             .interact()?;
-        Ok(frameworks[selection])
+        Ok(frameworks[selection].clone())
     }
 }
 
@@ -96,14 +97,9 @@
             UiFramework::Lit => "lit",
             UiFramework::Svelte => "svelte",
             UiFramework::Vue => "vue",
-<<<<<<< HEAD
-            UiFramework::Other(name) => name,
-        }
-        .into()
-=======
+            UiFramework::Other(value) => value,
         };
         write!(f, "{str}")
->>>>>>> 0b0ec27b
     }
 }
 
@@ -119,73 +115,4 @@
             other => Ok(UiFramework::Other(other.to_owned())),
         }
     }
-<<<<<<< HEAD
-}
-
-pub fn guess_or_choose_framework(app_file_tree: &FileTree) -> ScaffoldResult<UiFramework> {
-    let ui_package_json_path = PathBuf::from("ui/package.json");
-
-    if file_exists(app_file_tree, &ui_package_json_path) {
-        let v: Vec<OsString> = ui_package_json_path
-            .iter()
-            .map(|s| s.to_os_string())
-            .collect();
-        let ui_package_json = app_file_tree
-            .path(&mut v.iter())
-            .ok_or(ScaffoldError::PathNotFound(ui_package_json_path.clone()))?
-            .file_content()
-            .ok_or(ScaffoldError::PathNotFound(ui_package_json_path.clone()))?
-            .clone();
-
-        if ui_package_json.contains("lit") {
-            return Ok(UiFramework::Lit);
-        } else if ui_package_json.contains("svelte") {
-            return Ok(UiFramework::Svelte);
-        } else if ui_package_json.contains("vue") {
-            return Ok(UiFramework::Vue);
-        } else if !dir_exists(app_file_tree, &PathBuf::from("ui/src")) {
-            return Ok(UiFramework::Vanilla);
-        }
-    }
-    choose_ui_framework()
-}
-
-pub fn choose_ui_framework() -> ScaffoldResult<UiFramework> {
-    let frameworks = ["Vue", "Svelte", "Lit", "Vanilla", "headless"];
-    let selection = prompt_selection("Choose UI framework:", &frameworks)?;
-
-    UiFramework::from_str(frameworks[selection].to_lowercase().as_str())
-}
-
-pub fn choose_non_vanilla_ui_framework() -> ScaffoldResult<UiFramework> {
-    let frameworks = ["Vue", "Svelte", "Lit"];
-    let selection = prompt_selection("Chooose UI framework:", &frameworks)?;
-    UiFramework::from_str(frameworks[selection].to_lowercase().as_str())
-}
-
-fn prompt_selection(prompt: &str, choices: &[&str]) -> io::Result<usize> {
-    Select::with_theme(&ColorfulTheme::default())
-        .with_prompt(prompt)
-        .default(0)
-        .items(choices)
-        .interact()
-}
-
-pub fn template_for_ui_framework(framework: &UiFramework) -> ScaffoldResult<FileTree> {
-    let dir = match framework {
-        UiFramework::Lit => &LIT_TEMPLATES,
-        UiFramework::Vanilla => &VANILLA_TEMPLATES,
-        UiFramework::Svelte => &SVELTE_TEMPLATES,
-        UiFramework::Vue => &VUE_TEMPLATES,
-        UiFramework::Other(other) if other == "headless" => &HEADLESS_TEMPLATE,
-        UiFramework::Other(t) => {
-            return Err(ScaffoldError::MalformedTemplate(format!(
-                "Inbuilt template {t} not found."
-            )));
-        }
-    };
-
-    dir_to_file_tree(dir)
-=======
->>>>>>> 0b0ec27b
 }