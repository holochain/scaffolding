use holochain_types::prelude::{DnaManifest, DnaManifestCurrentBuilder, ZomeManifest};

use crate::{error::ScaffoldResult, file_tree::insert_file};

use super::{manifest::check_zome_doesnt_exist, zome_wasm_location, DnaFileTree};

pub fn new_integrity_zome_manifest(
    dna_file_tree: &DnaFileTree,
    name: &String,
) -> ScaffoldResult<ZomeManifest> {
    let location = zome_wasm_location(&dna_file_tree, &name);
    let zome_manifest = ZomeManifest {
        name: name.clone().into(),
        hash: None,
        location,
        dependencies: None,
<<<<<<< HEAD
        dylib: None
=======
        dylib: None,
>>>>>>> fecd4668
    };

    Ok(zome_manifest)
}

pub fn add_integrity_zome_to_manifest(
    dna_file_tree: DnaFileTree,
    zome_manifest: ZomeManifest,
) -> ScaffoldResult<DnaFileTree> {
    check_zome_doesnt_exist(&dna_file_tree.dna_manifest, &zome_manifest)?;

    let (mut integrity_manifest, coordinator_manifest) = match dna_file_tree.dna_manifest.clone() {
        DnaManifest::V1(m) => (m.integrity, m.coordinator),
    };
    integrity_manifest.zomes.push(zome_manifest);

    let new_manifest: DnaManifest = DnaManifestCurrentBuilder::default()
        .coordinator(coordinator_manifest)
        .integrity(integrity_manifest)
        .name(dna_file_tree.dna_manifest.name())
        .build()
        .unwrap()
        .into();

    let dna_manifest_path = dna_file_tree.dna_manifest_path.clone();
    let mut file_tree = dna_file_tree.file_tree();

    insert_file(
        &mut file_tree,
        &dna_manifest_path,
        &serde_yaml::to_string(&new_manifest)?,
    )?;

    let dna_file_tree = DnaFileTree::from_dna_manifest_path(file_tree, &dna_manifest_path)?;

    Ok(dna_file_tree)
}<|MERGE_RESOLUTION|>--- conflicted
+++ resolved
@@ -14,11 +14,7 @@
         hash: None,
         location,
         dependencies: None,
-<<<<<<< HEAD
-        dylib: None
-=======
         dylib: None,
->>>>>>> fecd4668
     };
 
     Ok(zome_manifest)
