#![doc = include_str!("../guides/cli.md")]

use crate::error::ScaffoldError;
use crate::file_tree::{build_file_tree, file_content, load_directory_into_memory, FileTree};
use crate::scaffold::app::cargo::exec_metadata;
use crate::scaffold::app::git::setup_git_environment;
use crate::scaffold::app::nix::setup_nix_developer_environment;
use crate::scaffold::app::AppFileTree;
use crate::scaffold::collection::{scaffold_collection, CollectionType};
use crate::scaffold::config::ScaffoldConfig;
use crate::scaffold::dna::{scaffold_dna, DnaFileTree};
use crate::scaffold::entry_type::crud::{parse_crud, Crud};
use crate::scaffold::entry_type::definitions::{
    Cardinality, EntryTypeReference, FieldDefinition, FieldType, Referenceable,
};
use crate::scaffold::entry_type::{fields::parse_fields, scaffold_entry_type};
use crate::scaffold::example::{choose_example, Example};
use crate::scaffold::link_type::scaffold_link_type;
use crate::scaffold::web_app::package_manager::SubCommand;
use crate::scaffold::web_app::scaffold_web_app;
use crate::scaffold::web_app::{package_manager::PackageManager, uis::UiFramework};
use crate::scaffold::zome::utils::{select_integrity_zomes, select_scaffold_zome_options};
use crate::scaffold::zome::{
    integrity_zome_name, scaffold_coordinator_zome, scaffold_coordinator_zome_in_path,
    scaffold_integrity_zome, scaffold_integrity_zome_with_path, scaffold_zome_pair, ZomeFileTree,
};
use crate::templates::example::scaffold_example;
use crate::templates::ScaffoldedTemplate;
use crate::utils::{
    check_case, check_no_whitespace, input_no_whitespace, input_with_case, input_yes_or_no,
};

use build_fs_tree::{dir, Build, MergeableFileSystemTree};
use colored::Colorize;
use convert_case::Case;
use dialoguer::theme::ColorfulTheme;
use dialoguer::Input;
use std::ffi::OsString;
use std::path::{Path, PathBuf};
use std::str::FromStr;
use std::{env, fs};
use structopt::StructOpt;

#[derive(Debug, StructOpt)]
pub struct HcScaffold {
    #[structopt(short, long)]
    /// The template to use for the hc-scaffold commands
    /// Can either be an option from the built-in templates: "vanilla", "vue", "lit", "svelte", "react", "headless"
    /// Or a path to a custom template
    template: Option<String>,

    #[structopt(subcommand)]
    command: HcScaffoldCommand,
}

/// A command-line interface for creating and modifying a Holochain application (hApp).
#[derive(Debug, StructOpt)]
#[structopt(setting = structopt::clap::AppSettings::InferSubcommands)]
pub enum HcScaffoldCommand {
    /// Scaffold a new, empty web app
    WebApp {
        /// Name of the app to scaffold
        name: Option<String>,

        /// Description of the app to scaffold
        description: Option<String>,

        #[structopt(long)]
        /// Whether to setup the holonix development environment for this web-app
        setup_nix: bool,

        /// The package manager to use for the hc-scaffold commands.
        /// Can be one of the following: "bun", "npm", "pnpm", or "yarn".
        /// When a lockfile is detected, the respective package manager will be used as the default value;
        /// otherwise, npm will be set as the default.
        #[structopt(short, long, parse(try_from_str = PackageManager::from_str))]
        package_manager: Option<PackageManager>,

        #[structopt(long = "holo", hidden = true)]
        holo_enabled: bool,

        /// Whether to skip setting up an initial DNA and it's zome(s) after the web app is scaffolded
        #[structopt(long, short = "F")]
        disable_fast_track: bool,
    },
    /// Manage custom templates
    Template(HcScaffoldTemplate),
    /// Scaffold a DNA into an existing app
    Dna {
        #[structopt(long)]
        /// Name of the app in which you want to scaffold the DNA
        app: Option<String>,

        /// Name of the DNA being scaffolded
        name: Option<String>,
    },
    /// Scaffold one or multiple zomes into an existing DNA
    Zome {
        #[structopt(long)]
        /// Name of the dna in which you want to scaffold the zome
        dna: Option<String>,

        /// Name of the zome being scaffolded
        name: Option<String>,

        #[structopt(long, parse(from_os_str))]
        /// Scaffold an integrity zome at the given path
        integrity: Option<PathBuf>,

        #[structopt(long, parse(from_os_str))]
        /// Scaffold a coordinator zome at the given path
        coordinator: Option<PathBuf>,
    },
    /// Scaffold an entry type and CRUD functions into an existing zome
    EntryType {
        #[structopt(long)]
        /// Name of the dna in which you want to scaffold the zome
        dna: Option<String>,

        #[structopt(long)]
        /// Name of the integrity zome in which you want to scaffold the entry definition
        zome: Option<String>,

        /// Name of the entry type being scaffolded
        name: Option<String>,

        #[structopt(long)]
        /// Whether this entry type should be refereced with its "EntryHash" or its "ActionHash"
        /// If referred to by "EntryHash", the entries can't be updated or deleted
        reference_entry_hash: Option<bool>,

        #[structopt(long, parse(try_from_str = parse_crud))]
        /// The Create, "Read", "Update", and "Delete" zome call functions that should be scaffolded for this entry type
        /// If "--reference-entry-hash" is "true", only "Create" and "Read" will be scaffolded
        crud: Option<Crud>,

        #[structopt(long)]
        /// Whether to create a link from the original entry to each update action
        /// Only applies if update is selected in the "crud" argument
        link_from_original_to_each_update: Option<bool>,

        #[structopt(long, value_delimiter = ",", parse(try_from_str = parse_fields))]
        /// The fields that the entry type struct should contain
        /// Grammar: <FIELD_NAME>:<FIELD_TYPE>:<WIDGET>:<LINKED_FROM> , (widget and linked_from are optional)
        /// Eg. "title:String:TextField" , "posts_hashes:Vec\<ActionHash\>::Post"
        fields: Option<Vec<FieldDefinition>>,

        #[structopt(long)]
        /// Skips UI generation for this entry-type, overriding any specified widgets in the --fields option.
        ///
        /// **WARNING**: Opting out of UI generation for an entry type but not for other entry-types, link-types or collections associated with it
        /// may result in potential UI inconsistencies. Specifically, UI elements intended for associated entry-types, link-types or collections could inadvertently reference or expect
        /// elements from the skipped entry type.
        ///
        /// If you choose to use this flag, consider applying it consistently across all entry-type, link-type and collection scaffolds
        /// within your project to ensure UI consistency and avoid the outlined integration complications.
        no_ui: bool,
    },
    /// Scaffold a link type and its appropriate zome functions into an existing zome
    LinkType {
        #[structopt(long)]
        /// Name of the dna in which you want to scaffold the zome
        dna: Option<String>,

        #[structopt(long)]
        /// Name of the integrity zome in which you want to scaffold the link type
        zome: Option<String>,

        #[structopt(parse(try_from_str = Referenceable::from_str))]
        /// Entry type (or agent role) used as the base for the links
        from_referenceable: Option<Referenceable>,

        #[structopt(parse(try_from_str = Referenceable::from_str))]
        /// Entry type (or agent role) used as the target for the links
        to_referenceable: Option<Referenceable>,

        #[structopt(long)]
        /// Whether to create the inverse link, from the "--to-referenceable" entry type to the "--from-referenceable" entry type
        bidirectional: Option<bool>,

        #[structopt(long)]
        /// Whether this link type can be deleted
        delete: Option<bool>,

        #[structopt(long)]
        /// Skips UI generation for this link-type.
        no_ui: bool,
    },
    /// Scaffold a collection of entries in an existing zome
    Collection {
        #[structopt(long)]
        /// Name of the dna in which you want to scaffold the zome
        dna: Option<String>,

        #[structopt(long)]
        /// Name of the integrity zome in which you want to scaffold the link type
        zome: Option<String>,

        /// Collection type: "global" or "by-author"
        collection_type: Option<CollectionType>,

        /// Collection name, just to differentiate it from other collections
        collection_name: Option<String>,

        #[structopt(parse(try_from_str = EntryTypeReference::from_str))]
        /// Entry type that is going to be added to the collection
        entry_type: Option<EntryTypeReference>,

        #[structopt(long)]
        /// Skips UI generation for this collection.
        no_ui: bool,
    },
    /// Scaffold an example hApp
    Example {
        /// Name of the example to scaffold. One of ['hello-world', 'forum'].
        example: Option<Example>,

<<<<<<< HEAD
        #[structopt(long)]
        /// Whether to setup the holonix development environment for this web-app
        setup_nix: Option<bool>,

        #[structopt(short, long)]
        /// The template to scaffold the example for
        /// Must be an option from the built-in templates: "vanilla", "vue", "lit", "svelte"
        template: Option<String>,
=======
        /// The package manager to use with the example
        /// Can be one of the following: "bun", "npm", "pnpm", or "yarn".
        /// When a lockfile is detected, the respective package manager will be used as the default value;
        /// otherwise, npm will be set as the default.
        #[structopt(short, long, parse(try_from_str = PackageManager::from_str))]
        package_manager: Option<PackageManager>,

        #[structopt(long = "holo", hidden = true)]
        holo_enabled: bool,
>>>>>>> 1cac360f
    },
}

impl HcScaffold {
    pub async fn run(self) -> anyhow::Result<()> {
        let current_dir = std::env::current_dir()?;
        let scaffold_config = ScaffoldConfig::from_package_json_path(&current_dir)?;
        let (template, template_file_tree) =
            self.get_template(&current_dir, scaffold_config.as_ref())?;

        match self.command {
            HcScaffoldCommand::WebApp {
                name,
                description,
                setup_nix,
                package_manager,
                holo_enabled,
                disable_fast_track,
            } => {
                let name = match name {
                    Some(n) => {
                        check_no_whitespace(&n, "app name")?;
                        n
                    }
                    None => input_no_whitespace("App name (no whitespaces):")?,
                };

                let app_folder = current_dir.join(&name);

                if app_folder.as_path().exists() {
                    return Err(ScaffoldError::FolderAlreadyExists(app_folder.clone()))?;
                }

                if file_content(&template_file_tree, &PathBuf::from("web-app/README.md.hbs"))
                    .is_err()
                {
                    return Err(ScaffoldError::MalformedTemplate(
                        "Template does not contain a README.md.hbs file in its \"web-app\" directory"
                            .to_string(),
                    ))?;
                }

                let setup_nix = if setup_nix {
                    setup_nix
                } else {
                    input_yes_or_no(
                        "Do you want to set up the holonix development environment for this project?", 
                        Some(true)
                    )?
                };

                let package_manager = match package_manager {
                    Some(p) => p,
                    None => PackageManager::choose()?,
                };

                let ScaffoldedTemplate {
                    file_tree,
                    next_instructions,
                } = scaffold_web_app(
                    &name,
                    description.as_deref(),
                    package_manager,
                    !setup_nix,
                    &template_file_tree,
                    holo_enabled,
                )?;

                let file_tree = ScaffoldConfig::write_to_package_json(file_tree, &template)?;

                build_file_tree(dir! {&name => file_tree}, ".")?;

                let mut nix_instructions = "";

                let app_dir = std::env::current_dir()?.join(&name);
                if setup_nix {
                    if let Err(err) = setup_nix_developer_environment(&app_dir) {
                        fs::remove_dir_all(&app_dir)?;
                        return Err(err)?;
                    }
                    nix_instructions = "\n  nix develop";
                }

                if !disable_fast_track
                    && input_yes_or_no("Do you want to scaffold an initial DNA? (y/n)", None)?
                {
                    env::set_current_dir(PathBuf::from(&name))?;
                    // prompt to scaffold DNA
                    let dna_name = input_with_case("Initial DNA name (snake_case):", Case::Snake)?;
                    let file_tree = load_directory_into_memory(&current_dir.join(&name))?;
                    let app_file_tree = AppFileTree::get_or_choose(file_tree, Some(&name))?;
                    let ScaffoldedTemplate { file_tree, .. } =
                        scaffold_dna(app_file_tree, &template_file_tree, &dna_name)?;

                    if input_yes_or_no("Do you want to scaffold an initial coordinator/integrity zome pair for your DNA? (y/n)", None)? {
                            scaffold_zome_pair(file_tree, template_file_tree, &dna_name)?;
                            println!("Coordinator/integrity zome pair scaffolded.")
                        } else {
                            build_file_tree(file_tree, ".")?;
                            println!("DNA scaffolded.");
                        }
                }

                setup_git_environment(&app_dir)?;

                println!("\nYour Web hApp {} has been scaffolded!", name.italic());

                if let Some(i) = next_instructions {
                    println!("\n{}", i);
                } else {
                    let dna_instructions = if disable_fast_track {
                        r#"

- Get your project to compile by adding a DNA and then following the next insturctions to add a zome to that DNA:

  hc scaffold dna"#
                    } else {
                        ""
                    };
                    println!(
                        r#"
This skeleton provides the basic structure for your Holochain web application.
The UI is currently empty; you will need to import necessary components into the top-level app component to populate it. 

Here's how you can get started with developing your application:

- Set up your development environment:

  cd {name}{nix_instructions}
  {} {dna_instructions}

- Enhance your app by executing further hc scaffold commands to add more features.

- Then, at any point in time you can start your application with:

  {}"#,
                        package_manager.run_command_string(SubCommand::Install, None),
                        package_manager
                            .run_command_string(SubCommand::Run("start".to_string()), None)
                    );
                }
            }
            HcScaffoldCommand::Template(template) => template.run(template_file_tree)?,
            HcScaffoldCommand::Dna { app, name } => {
                let name = match name {
                    Some(n) => {
                        check_case(&n, "dna name", Case::Snake)?;
                        n
                    }
                    None => input_with_case("DNA name (snake_case):", Case::Snake)?,
                };

                let file_tree = load_directory_into_memory(&current_dir)?;

                let app_file_tree = AppFileTree::get_or_choose(file_tree, app.as_deref())?;

                let ScaffoldedTemplate {
                    file_tree,
                    next_instructions,
                } = scaffold_dna(app_file_tree, &template_file_tree, &name)?;

                build_file_tree(file_tree, ".")?;

                println!("\nDNA {} scaffolded!", name.italic());

                if let Some(i) = next_instructions {
                    println!("\n{}", i);
                } else {
                    println!(
                        r#"
Add new zomes to your DNA with:

  hc scaffold zome
"#,
                    );
                }
            }
            HcScaffoldCommand::Zome {
                dna,
                name,
                integrity,
                coordinator,
            } => {
                let file_tree = load_directory_into_memory(&current_dir)?;

                if let Some(n) = name.clone() {
                    check_case(&n, "zome name", Case::Snake)?;
                }

                let (scaffold_integrity, scaffold_coordinator) = match (&integrity, &coordinator) {
                    (None, None) => select_scaffold_zome_options()?,
                    _ => (integrity.is_some(), coordinator.is_some()),
                };

                let name_prompt = match (scaffold_integrity, scaffold_coordinator) {
                    (true, true) => "Enter coordinator zome name (snake_case):\n (The integrity zome will automatically be named '{name of coordinator zome}_integrity')\n",
                    _ => "Enter zome name (snake_case):",
                };

                let name = match name {
                    Some(n) => n,
                    None => input_with_case(name_prompt, Case::Snake)?,
                };

                let mut dna_file_tree = DnaFileTree::get_or_choose(file_tree, dna.as_deref())?;
                let dna_manifest_path = dna_file_tree.dna_manifest_path.clone();

                let mut zome_next_instructions: (Option<String>, Option<String>) = (None, None);

                if scaffold_integrity {
                    let integrity_zome_name = match scaffold_coordinator {
                        true => integrity_zome_name(&name),
                        false => name.clone(),
                    };
                    let ScaffoldedTemplate {
                        file_tree,
                        next_instructions,
                    } = scaffold_integrity_zome(
                        dna_file_tree,
                        &template_file_tree,
                        &integrity_zome_name,
                        &integrity,
                    )?;

                    zome_next_instructions.0 = next_instructions;

                    println!(
                        "\nIntegrity zome {} scaffolded!",
                        integrity_zome_name.italic(),
                    );

                    dna_file_tree =
                        DnaFileTree::from_dna_manifest_path(file_tree, &dna_manifest_path)?;
                }

                if scaffold_coordinator {
                    let dependencies = {
                        if scaffold_integrity {
                            Some(vec![integrity_zome_name(&name)])
                        } else {
                            let integrity_zomes = select_integrity_zomes(&dna_file_tree.dna_manifest, Some(
                              "Select integrity zome(s) this coordinator zome depends on (SPACE to select/unselect, ENTER to continue):"
                            ))?;
                            Some(integrity_zomes)
                        }
                    };
                    let ScaffoldedTemplate {
                        file_tree,
                        next_instructions,
                    } = scaffold_coordinator_zome(
                        dna_file_tree,
                        &template_file_tree,
                        &name,
                        dependencies.as_ref(),
                        &coordinator,
                    )?;
                    zome_next_instructions.1 = next_instructions;

                    println!("\nCoordinator zome {} scaffolded!", name.italic());

                    dna_file_tree =
                        DnaFileTree::from_dna_manifest_path(file_tree, &dna_manifest_path)?;
                }

                // TODO: implement scaffold_zome_template
                let file_tree =
                    MergeableFileSystemTree::<OsString, String>::from(dna_file_tree.file_tree());

                // FIXME: avoid cloning
                let f = file_tree.clone();
                file_tree.build(&PathBuf::from("."))?;

                // Execute cargo metadata to set up the cargo workspace in case this zome is the first crate
                exec_metadata(&f)?;

                match zome_next_instructions {
                    (Some(integrity), Some(coordinator)) => {
                        println!("\n{integrity}");
                        println!("\n{coordinator}");
                    }
                    (None, Some(coordinator)) => println!("\n{coordinator}"),
                    (Some(integrity), None) => println!("\n{integrity}"),
                    _ => println!(
                        r#"
Add new entry definitions to your zome with:

  hc scaffold entry-type
"#,
                    ),
                }
            }
            HcScaffoldCommand::EntryType {
                dna,
                zome,
                name,
                crud,
                reference_entry_hash,
                link_from_original_to_each_update,
                fields,
                no_ui,
            } => {
                let file_tree = load_directory_into_memory(&current_dir)?;
                let name = match name {
                    Some(n) => {
                        check_case(&n, "entry type name", Case::Snake)?;
                        n
                    }
                    None => input_with_case("Entry type name (snake_case):", Case::Snake)?,
                };

                let dna_file_tree = DnaFileTree::get_or_choose(file_tree, dna.as_deref())?;
                let zome_file_tree =
                    ZomeFileTree::get_or_choose_integrity(dna_file_tree, zome.as_deref())?;

                if no_ui {
                    let warning_text = r#"
WARNING: Opting out of UI generation for an this entry-type but not for other entry-types, link-types or collections associated with it
may result in potential UI inconsistencies. Specifically, UI elements intended for associated entry-types, link-types or collections could 
inadvertently reference or expect elements from the skipped entry type."#
                    .yellow();
                    println!("{warning_text}");
                }

                let ScaffoldedTemplate {
                    file_tree,
                    next_instructions,
                } = scaffold_entry_type(
                    zome_file_tree,
                    &template_file_tree,
                    &name,
                    crud,
                    reference_entry_hash,
                    link_from_original_to_each_update,
                    fields.as_ref(),
                    no_ui,
                )?;

                build_file_tree(file_tree, ".")?;

                println!("\nEntry type {} scaffolded!", name.italic(),);

                if let Some(i) = next_instructions {
                    println!("\n{}", i);
                } else {
                    println!(
                        r#"
Add new collections for that entry type with:

  hc scaffold collection"#,
                    );
                }
            }
            HcScaffoldCommand::LinkType {
                dna,
                zome,
                from_referenceable,
                to_referenceable,
                delete,
                bidirectional,
                no_ui,
            } => {
                let file_tree = load_directory_into_memory(&current_dir)?;

                let dna_file_tree = DnaFileTree::get_or_choose(file_tree, dna.as_deref())?;
                let zome_file_tree =
                    ZomeFileTree::get_or_choose_integrity(dna_file_tree, zome.as_deref())?;

                let ScaffoldedTemplate {
                    file_tree,
                    next_instructions,
                } = scaffold_link_type(
                    zome_file_tree,
                    &template_file_tree,
                    from_referenceable.as_ref(),
                    to_referenceable.as_ref(),
                    delete,
                    bidirectional,
                    no_ui,
                )?;

                build_file_tree(file_tree, ".")?;

                println!("\nLink type scaffolded!");
                if let Some(i) = next_instructions {
                    println!("\n{}", i);
                }
            }
            HcScaffoldCommand::Collection {
                dna,
                zome,
                collection_name,
                collection_type,
                entry_type,
                no_ui,
            } => {
                let file_tree = load_directory_into_memory(&current_dir)?;

                let dna_file_tree = DnaFileTree::get_or_choose(file_tree, dna.as_deref())?;
                let zome_file_tree =
                    ZomeFileTree::get_or_choose_integrity(dna_file_tree, zome.as_deref())?;

                let name = match collection_name {
                    Some(n) => {
                        check_case(&n, "collection name", Case::Snake)?;
                        n
                    }
                    None => input_with_case(
                        "Collection name (snake_case, eg. \"all_posts\"):",
                        Case::Snake,
                    )?,
                };

                let ScaffoldedTemplate {
                    file_tree,
                    next_instructions,
                } = scaffold_collection(
                    zome_file_tree,
                    &template_file_tree,
                    &name,
                    collection_type,
                    entry_type,
                    no_ui,
                )?;

                build_file_tree(file_tree, ".")?;

                println!("\nCollection {} scaffolded!", name.italic());

                if let Some(i) = next_instructions {
                    println!("{i}");
                }
            }
<<<<<<< HEAD
            HcScaffold::Example { example, template, setup_nix } => {
=======
            HcScaffoldCommand::Example {
                example,
                package_manager,
                holo_enabled,
            } => {
>>>>>>> 1cac360f
                let example = match example {
                    Some(e) => e,
                    None => choose_example()?,
                };
                let example_name = example.to_string();

                let app_dir = std::env::current_dir()?.join(&example_name);
                if app_dir.as_path().exists() {
                    return Err(ScaffoldError::FolderAlreadyExists(app_dir.clone()))?;
                }

                // Ensure the correct tempalte is used for each example
                if matches!(example, Example::HelloWorld) && template != "vanilla"
                    || matches!(example, Example::Forum) && template == "vanilla"
                {
                    return Err(ScaffoldError::InvalidArguments(format!(
                        "{} example cannot be used with the {} template.",
                        example.to_string().italic(),
                        template.italic(),
                    ))
                    .into());
                }

                let package_manager = match package_manager {
                    Some(p) => p,
                    None => PackageManager::choose()?,
                };

                // Match on example types
                let file_tree = match example {
                    Example::HelloWorld => {
                        // scaffold web-app
                        let ScaffoldedTemplate { file_tree, .. } = scaffold_web_app(
                            &example_name,
                            Some("A simple 'hello world' application."),
                            package_manager,
                            false,
                            &template_file_tree,
                            holo_enabled,
                        )?;

                        file_tree
                    }
                    Example::Forum => {
                        // scaffold web-app
                        let ScaffoldedTemplate { file_tree, .. } = scaffold_web_app(
                            &example_name,
                            Some("A simple 'forum' application."),
                            package_manager,
                            false,
                            &template_file_tree,
                            holo_enabled,
                        )?;

                        // scaffold dna hello_world
                        let dna_name = "forum";

                        let app_file_tree =
                            AppFileTree::get_or_choose(file_tree, Some(&example_name))?;
                        let ScaffoldedTemplate { file_tree, .. } =
                            scaffold_dna(app_file_tree, &template_file_tree, dna_name)?;

                        // scaffold integrity zome posts
                        let dna_file_tree = DnaFileTree::get_or_choose(file_tree, Some(dna_name))?;
                        let dna_manifest_path = dna_file_tree.dna_manifest_path.clone();

                        let integrity_zome_name = "posts_integrity";
                        let integrity_zome_path = PathBuf::new()
                            .join("dnas")
                            .join(dna_name)
                            .join("zomes")
                            .join("integrity");
                        let ScaffoldedTemplate { file_tree, .. } =
                            scaffold_integrity_zome_with_path(
                                dna_file_tree,
                                &template_file_tree,
                                integrity_zome_name,
                                &integrity_zome_path,
                            )?;

                        let dna_file_tree =
                            DnaFileTree::from_dna_manifest_path(file_tree, &dna_manifest_path)?;

                        let coordinator_zome_name = "posts";
                        let coordinator_zome_path = PathBuf::new()
                            .join("dnas")
                            .join(dna_name)
                            .join("zomes")
                            .join("coordinator");
                        let ScaffoldedTemplate { file_tree, .. } =
                            scaffold_coordinator_zome_in_path(
                                dna_file_tree,
                                &template_file_tree,
                                coordinator_zome_name,
                                Some(&vec![integrity_zome_name.to_owned()]),
                                &coordinator_zome_path,
                            )?;

                        // Scaffold the app here to enable ZomeFileTree::from_manifest(), which calls `cargo metadata`
                        MergeableFileSystemTree::<OsString, String>::from(file_tree.clone())
                            .build(&app_dir)?;

                        std::env::set_current_dir(&app_dir)?;

                        let dna_file_tree =
                            DnaFileTree::from_dna_manifest_path(file_tree, &dna_manifest_path)?;

                        let zome_file_tree = ZomeFileTree::get_or_choose_integrity(
                            dna_file_tree,
                            Some(integrity_zome_name),
                        )?;

                        let post_entry_type_name = "post";

                        let ScaffoldedTemplate { file_tree, .. } = scaffold_entry_type(
                            zome_file_tree,
                            &template_file_tree,
                            "post",
                            Some(Crud {
                                update: true,
                                delete: true,
                            }),
                            Some(false),
                            Some(true),
                            Some(&vec![
                                FieldDefinition {
                                    field_name: "title".to_string(),
                                    field_type: FieldType::String,
                                    widget: Some("TextField".to_string()),
                                    cardinality: Cardinality::Single,
                                    linked_from: None,
                                },
                                FieldDefinition {
                                    field_name: "content".to_string(),
                                    field_type: FieldType::String,
                                    widget: Some("TextArea".to_string()),
                                    cardinality: Cardinality::Single,
                                    linked_from: None,
                                },
                            ]),
                            false,
                        )?;

                        let dna_file_tree =
                            DnaFileTree::from_dna_manifest_path(file_tree, &dna_manifest_path)?;

                        let zome_file_tree = ZomeFileTree::get_or_choose_integrity(
                            dna_file_tree,
                            Some("posts_integrity"),
                        )?;

                        let ScaffoldedTemplate { file_tree, .. } = scaffold_entry_type(
                            zome_file_tree,
                            &template_file_tree,
                            "comment",
                            Some(Crud {
                                update: false,
                                delete: true,
                            }),
                            Some(false),
                            Some(true),
                            Some(&vec![
                                FieldDefinition {
                                    field_name: "comment".to_string(),
                                    field_type: FieldType::String,
                                    widget: Some("TextArea".to_string()),
                                    cardinality: Cardinality::Single,
                                    linked_from: None,
                                },
                                FieldDefinition {
                                    field_name: "post_hash".to_string(),
                                    field_type: FieldType::ActionHash,
                                    widget: None,
                                    cardinality: Cardinality::Single,
                                    linked_from: Some(Referenceable::EntryType(
                                        EntryTypeReference {
                                            entry_type: post_entry_type_name.to_string(),
                                            reference_entry_hash: false,
                                        },
                                    )),
                                },
                            ]),
                            false,
                        )?;

                        let dna_file_tree =
                            DnaFileTree::from_dna_manifest_path(file_tree, &dna_manifest_path)?;

                        let zome_file_tree = ZomeFileTree::get_or_choose_integrity(
                            dna_file_tree,
                            Some(integrity_zome_name),
                        )?;

                        let ScaffoldedTemplate { file_tree, .. } = scaffold_collection(
                            zome_file_tree,
                            &template_file_tree,
                            "all_posts",
                            Some(CollectionType::Global),
                            Some(EntryTypeReference {
                                entry_type: "post".to_string(),
                                reference_entry_hash: false,
                            }),
                            false,
                        )?;

                        file_tree
                    }
                };

                let ScaffoldedTemplate {
                    file_tree,
                    next_instructions,
                } = scaffold_example(file_tree, package_manager, &template_file_tree, &example)?;

                let file_tree = ScaffoldConfig::write_to_package_json(file_tree, &template)?;

                build_file_tree(file_tree, &app_dir)?;

                // set up nix
<<<<<<< HEAD
                if setup_nix == Some(true) || setup_nix == None  {
                    if let Err(err) = setup_nix_developer_environment(&app_dir) {
                       fs::remove_dir_all(&app_dir)?;

                        return Err(err)?;
                    }
                };
=======
                if let Err(err) = setup_nix_developer_environment(&app_dir) {
                    fs::remove_dir_all(&app_dir)?;
                    return Err(err)?;
                }
>>>>>>> 1cac360f

                setup_git_environment(&app_dir)?;

                println!("\nExample {} scaffolded!", example.to_string().italic());

                if let Some(i) = next_instructions {
                    println!("\n{}", i);
                }
            }
        }

        Ok(())
    }

    fn get_template(
        &self,
        current_dir: &Path,
        scaffold_config: Option<&ScaffoldConfig>,
    ) -> Result<(String, FileTree), ScaffoldError> {
        let template = match (scaffold_config, &self.template) {
            (Some(config), Some(template)) if &config.template != template => {
                return Err(ScaffoldError::InvalidArguments(format!(
                    "The value {} passed with `--template` does not match the template the web-app was scaffolded with: {}",
                    template.italic(),
                    config.template.italic(),
                )));
            }
            (Some(config), _) if !Path::new(&config.template).exists() => Some(&config.template),
            (_, t) => t.as_ref(),
        };

        match template {
            Some(template) => match template.to_lowercase().as_str() {
                "lit" | "svelte" | "vanilla" | "vue" | "react" | "headless" => {
                    let ui_framework = UiFramework::from_str(template)?;
                    Ok((ui_framework.name(), ui_framework.template_filetree()?))
                }
                custom_template_path if Path::new(custom_template_path).exists() => {
                    let templates_dir = current_dir.join(custom_template_path);
                    Ok((
                        custom_template_path.to_string(),
                        load_directory_into_memory(&templates_dir)?,
                    ))
                }
                path => Err(ScaffoldError::PathNotFound(PathBuf::from(path))),
            },
            None => {
                let ui_framework = match &self.command {
                    HcScaffoldCommand::WebApp { .. } => UiFramework::choose()?,
                    HcScaffoldCommand::Example { ref example, .. } => match example {
                        Some(Example::HelloWorld) => UiFramework::Vanilla,
                        _ => UiFramework::choose_non_vanilla()?,
                    },
                    _ => {
                        let file_tree = load_directory_into_memory(current_dir)?;
                        UiFramework::try_from(&file_tree)?
                    }
                };
                Ok((ui_framework.name(), ui_framework.template_filetree()?))
            }
        }
    }
}

#[derive(Debug, StructOpt)]
#[structopt(setting = structopt::clap::AppSettings::InferSubcommands)]
pub enum HcScaffoldTemplate {
    /// Clone the template in use into a new custom template
    Clone {
        #[structopt(long)]
        /// The folder to initialize the template into, will end up at "<TO TEMPLATE>"
        to_template: Option<String>,
    },
}

impl HcScaffoldTemplate {
    pub fn run(self, template_file_tree: FileTree) -> anyhow::Result<()> {
        let target_template = match self.target_template() {
            Some(t) => t,
            None => {
                // Enter template name
                Input::with_theme(&ColorfulTheme::default())
                    .with_prompt("Enter new template name:")
                    .interact()?
            }
        };

        let template_file_tree = dir! {
            target_template.clone() => template_file_tree
        };

        let file_tree = MergeableFileSystemTree::<OsString, String>::from(template_file_tree);

        file_tree.build(&PathBuf::from("."))?;

        match self {
            HcScaffoldTemplate::Clone { .. } => {
                println!(r#"Template initialized to folder {:?} "#, target_template);
            }
        }
        Ok(())
    }

    pub fn target_template(&self) -> Option<String> {
        match self {
            HcScaffoldTemplate::Clone {
                to_template: target_template,
                ..
            } => target_template.clone(),
        }
    }
}<|MERGE_RESOLUTION|>--- conflicted
+++ resolved
@@ -215,16 +215,10 @@
         /// Name of the example to scaffold. One of ['hello-world', 'forum'].
         example: Option<Example>,
 
-<<<<<<< HEAD
         #[structopt(long)]
         /// Whether to setup the holonix development environment for this web-app
         setup_nix: Option<bool>,
 
-        #[structopt(short, long)]
-        /// The template to scaffold the example for
-        /// Must be an option from the built-in templates: "vanilla", "vue", "lit", "svelte"
-        template: Option<String>,
-=======
         /// The package manager to use with the example
         /// Can be one of the following: "bun", "npm", "pnpm", or "yarn".
         /// When a lockfile is detected, the respective package manager will be used as the default value;
@@ -234,7 +228,6 @@
 
         #[structopt(long = "holo", hidden = true)]
         holo_enabled: bool,
->>>>>>> 1cac360f
     },
 }
 
@@ -667,15 +660,12 @@
                     println!("{i}");
                 }
             }
-<<<<<<< HEAD
-            HcScaffold::Example { example, template, setup_nix } => {
-=======
             HcScaffoldCommand::Example {
                 example,
                 package_manager,
                 holo_enabled,
+                setup_nix,
             } => {
->>>>>>> 1cac360f
                 let example = match example {
                     Some(e) => e,
                     None => choose_example()?,
@@ -895,20 +885,12 @@
                 build_file_tree(file_tree, &app_dir)?;
 
                 // set up nix
-<<<<<<< HEAD
-                if setup_nix == Some(true) || setup_nix == None  {
+                if setup_nix == Some(true) || setup_nix == None {
                     if let Err(err) = setup_nix_developer_environment(&app_dir) {
-                       fs::remove_dir_all(&app_dir)?;
-
+                        fs::remove_dir_all(&app_dir)?;
                         return Err(err)?;
                     }
                 };
-=======
-                if let Err(err) = setup_nix_developer_environment(&app_dir) {
-                    fs::remove_dir_all(&app_dir)?;
-                    return Err(err)?;
-                }
->>>>>>> 1cac360f
 
                 setup_git_environment(&app_dir)?;
 
