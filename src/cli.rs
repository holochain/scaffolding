--- conflicted
+++ resolved
@@ -744,11 +744,7 @@
                     Example::HelloWorld => {
                         // scaffold web-app
                         let ScaffoldedTemplate { file_tree, .. } = scaffold_web_app(
-<<<<<<< HEAD
-                            name.clone(),
-=======
                             example_name.clone(),
->>>>>>> 9ac485d5
                             Some("A simple 'hello world' application.".to_string()),
                             false,
                             &template_file_tree,
@@ -760,11 +756,7 @@
                     Example::Forum => {
                         // scaffold web-app
                         let ScaffoldedTemplate { file_tree, .. } = scaffold_web_app(
-<<<<<<< HEAD
-                            name.clone(),
-=======
                             example_name.clone(),
->>>>>>> 9ac485d5
                             Some("A simple 'forum' application.".to_string()),
                             false,
                             &template_file_tree,
@@ -774,22 +766,14 @@
                         // scaffold dna hello_world
                         let dna_name = "forum";
 
-<<<<<<< HEAD
-                        let app_file_tree = AppFileTree::get_or_choose(file_tree, &Some(name))?;
-=======
                         let app_file_tree =
                             AppFileTree::get_or_choose(file_tree, &Some(example_name.clone()))?;
->>>>>>> 9ac485d5
                         let ScaffoldedTemplate { file_tree, .. } =
                             scaffold_dna(app_file_tree, &template_file_tree, dna_name)?;
 
                         // scaffold integrity zome posts
                         let dna_file_tree =
-<<<<<<< HEAD
-                            DnaFileTree::get_or_choose(file_tree, &Some(dna_name.to_string()))?;
-=======
                             DnaFileTree::get_or_choose(file_tree, &Some(dna_name.to_owned()))?;
->>>>>>> 9ac485d5
                         let dna_manifest_path = dna_file_tree.dna_manifest_path.clone();
 
                         let integrity_zome_name = "posts_integrity";
@@ -820,11 +804,7 @@
                                 dna_file_tree,
                                 &template_file_tree,
                                 coordinator_zome_name,
-<<<<<<< HEAD
-                                &Some(vec![integrity_zome_name.to_string()]),
-=======
                                 &Some(vec![integrity_zome_name.to_owned()]),
->>>>>>> 9ac485d5
                                 &coordinator_zome_path,
                             )?;
 
@@ -839,11 +819,7 @@
 
                         let zome_file_tree = ZomeFileTree::get_or_choose_integrity(
                             dna_file_tree,
-<<<<<<< HEAD
-                            &Some(integrity_zome_name.to_string()),
-=======
                             &Some(integrity_zome_name.to_owned()),
->>>>>>> 9ac485d5
                         )?;
 
                         let post_entry_type_name = "post";
@@ -851,11 +827,7 @@
                         let ScaffoldedTemplate { file_tree, .. } = scaffold_entry_type(
                             zome_file_tree,
                             &template_file_tree,
-<<<<<<< HEAD
-                            post_entry_type_name,
-=======
                             "post",
->>>>>>> 9ac485d5
                             &Some(Crud {
                                 update: true,
                                 delete: true,
@@ -886,11 +858,7 @@
 
                         let zome_file_tree = ZomeFileTree::get_or_choose_integrity(
                             dna_file_tree,
-<<<<<<< HEAD
-                            &Some(integrity_zome_name.to_string()),
-=======
                             &Some("posts_integrity".to_string()),
->>>>>>> 9ac485d5
                         )?;
 
                         let comment_entry_type_name = "comment";
@@ -898,11 +866,7 @@
                         let ScaffoldedTemplate { file_tree, .. } = scaffold_entry_type(
                             zome_file_tree,
                             &template_file_tree,
-<<<<<<< HEAD
-                            comment_entry_type_name,
-=======
                             "comment",
->>>>>>> 9ac485d5
                             &Some(Crud {
                                 update: false,
                                 delete: true,
@@ -947,11 +911,7 @@
                             "all_posts",
                             &Some(CollectionType::Global),
                             &Some(EntryTypeReference {
-<<<<<<< HEAD
-                                entry_type: post_entry_type_name.to_string(),
-=======
                                 entry_type: "post".to_string(),
->>>>>>> 9ac485d5
                                 reference_entry_hash: false,
                             }),
                             false,
