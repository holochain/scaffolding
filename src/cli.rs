--- conflicted
+++ resolved
@@ -16,16 +16,8 @@
 use crate::scaffold::example::{choose_example, Example};
 use crate::scaffold::link_type::scaffold_link_type;
 use crate::scaffold::web_app::scaffold_web_app;
-<<<<<<< HEAD
-use crate::scaffold::web_app::uis::{
-    choose_non_vanilla_ui_framework, choose_ui_framework, guess_or_choose_framework,
-    template_for_ui_framework, UiFramework,
-};
-use crate::scaffold::zome::utils::select_integrity_zomes;
-=======
 use crate::scaffold::web_app::uis::UiFramework;
 use crate::scaffold::zome::utils::{select_integrity_zomes, select_scaffold_zome_options};
->>>>>>> 0b0ec27b
 use crate::scaffold::zome::{
     integrity_zome_name, scaffold_coordinator_zome, scaffold_coordinator_zome_in_path,
     scaffold_integrity_zome, scaffold_integrity_zome_with_path, scaffold_zome_pair, ZomeFileTree,
@@ -260,11 +252,7 @@
                     HcScaffoldCommand::WebApp { .. } => UiFramework::choose()?,
                     HcScaffoldCommand::Example { ref example, .. } => match example {
                         Some(Example::HelloWorld) => UiFramework::Vanilla,
-<<<<<<< HEAD
-                        _ => choose_non_vanilla_ui_framework()?,
-=======
                         _ => UiFramework::choose_non_vanilla()?,
->>>>>>> 0b0ec27b
                     },
                     _ => {
                         let file_tree = load_directory_into_memory(&current_dir)?;
