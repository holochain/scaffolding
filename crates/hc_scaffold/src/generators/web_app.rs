--- conflicted
+++ resolved
@@ -16,21 +16,7 @@
 mod package_json;
 use package_json::workspace_package_json;
 
-<<<<<<< HEAD
 fn web_app_skeleton(app_name: String, description: Option<String>, skip_nix: bool) -> ScaffoldResult<FileTree> {
-    match skip_nix {
-      true => Ok(dir! {
-          "workdir" => dir!{
-            "happ.yaml" => file!(empty_happ_manifest(app_name.clone(), description)?)
-            "web-happ.yaml" => file!(web_happ_manifest(app_name.clone(), format!("./{}.happ", app_name), String::from("./ui/dist.zip"))?)
-          }
-          "ui" => dir! {}
-          "package.json" => file!(workspace_package_json(app_name, String::from("ui"), String::from("workdir"), String::from("workdir")))
-          "tests" => dir!{
-            "package.json" => file!(tryorama_package_json(String::from("^0.9.0")))
-            "src" => dir! {
-=======
-fn web_app_skeleton(app_name: String, description: Option<String>) -> ScaffoldResult<FileTree> {
     Ok(dir! {
       ".gitignore" => file!(gitignore())
       "default.nix" => default_nix("main".into())
@@ -44,31 +30,12 @@
         "package.json" => file!(tryorama_package_json(String::from("^0.9.0")))
         "tsconfig.json" => file!(tryorama_tsconfig())
         "src" => dir! {
->>>>>>> b2804d14
 
             }
           }
           "Cargo.toml" => file!(workspace_cargo_toml())
           "dnas" => dir! {}
-        }),
-      false => Ok(dir! {
-        "default.nix" => default_nix("main".into())
-        "workdir" => dir!{
-          "happ.yaml" => file!(empty_happ_manifest(app_name.clone(), description)?)
-          "web-happ.yaml" => file!(web_happ_manifest(app_name.clone(), format!("./{}.happ", app_name), String::from("./ui/dist.zip"))?)
-        }
-        "ui" => dir! {}
-        "package.json" => file!(workspace_package_json(app_name, String::from("ui"), String::from("workdir"), String::from("workdir")))
-        "tests" => dir!{
-          "package.json" => file!(tryorama_package_json(String::from("^0.9.0")))
-          "src" => dir! {
-
-          }
-        }
-        "Cargo.toml" => file!(workspace_cargo_toml())
-        "dnas" => dir! {}
-      })
-    }
+        })
 }
 
 pub fn scaffold_web_app(app_name: String, description: Option<String>, skip_nix: bool) -> ScaffoldResult<FileTree> {
