[package]
edition = "2021"
name = "holochain_scaffolding_cli"
version = "0.500.0-dev.2"
description = "CLI to easily generate and modify holochain apps"
license = "CAL-1.0"
homepage = "https://developer.holochain.org"
documentation = "https://docs.rs/holochain_scaffolding_cli"
repository = "https://github.com/holochain/scaffolding"
readme = "README.md"

[[bin]]
name = "hc-scaffold"
path = "src/bin/hc-scaffold.rs"

[lib]
name = "holochain_scaffolding_cli"
path = "src/lib.rs"

[dependencies]
<<<<<<< HEAD
holochain_types = "0.5.0-dev.5"
=======
holochain = { features = ["hdk"], version = "0.5.0-dev.5" }
holochain_types = "0.5.0-dev.4"
>>>>>>> 2c5dc235
mr_bundle = "0.5.0-dev.1"

dirs = "5.0.1"
ignore = "0.4"
anyhow = "1.0"
build-fs-tree = "0.6.0"
cargo_metadata = "0.18.0"
dialoguer = "0.10.2"
path-clean = "1.0.1"
regex = "1.6.0"
serde_yml = "0.0.10"
serde_json = "1"
structopt = "0.3.11"
thiserror = "1.0.22"
tokio = { version = "1.11", features = ["full"] }
toml = "0.8.14"
convert_case = "0.6.0"
syn = { version = "2.0.39", features = ["full", "extra-traits"] }
quote = "1.0.21"
pluralizer = "0.4.0"
prettyplease = "0.2.15"
proc-macro2 = "1"
handlebars = "4.3.5"
include_dir = "0.7.3"
serde = "1"
semver = "1.0"
itertools = "0.13.0"
colored = "2.1.0"
dprint-plugin-typescript = "0.91.1"
markup_fmt = "0.10.0"
git2 = { version = "0.19.0", default-features = false, features = [
  "https",
  "ssh_key_from_memory",
  "vendored-libgit2",
  "vendored-openssl",
] }<|MERGE_RESOLUTION|>--- conflicted
+++ resolved
@@ -18,12 +18,7 @@
 path = "src/lib.rs"
 
 [dependencies]
-<<<<<<< HEAD
 holochain_types = "0.5.0-dev.5"
-=======
-holochain = { features = ["hdk"], version = "0.5.0-dev.5" }
-holochain_types = "0.5.0-dev.4"
->>>>>>> 2c5dc235
 mr_bundle = "0.5.0-dev.1"
 
 dirs = "5.0.1"
